--- conflicted
+++ resolved
@@ -401,12 +401,7 @@
     @tab OpenEXR
 @item JPEG         @tab X @tab X
     @tab Progressive JPEG is not supported.
-<<<<<<< HEAD
 @item JPEG 2000    @tab X @tab X
-=======
-@item JPEG 2000    @tab E @tab E
-    @tab decoding supported through external library libopenjpeg
->>>>>>> 453c02f9
 @item JPEG-LS      @tab X @tab X
 @item LJPEG        @tab X @tab
     @tab Lossless JPEG
@@ -910,13 +905,8 @@
 @item pipe         @tab X
 @item RTMP         @tab X
 @item RTMPE        @tab E
-<<<<<<< HEAD
-@item RTMPS        @tab E
-@item RTMPT        @tab E
-=======
 @item RTMPS        @tab X
 @item RTMPT        @tab X
->>>>>>> 453c02f9
 @item RTMPTE       @tab E
 @item RTMPTS       @tab X
 @item RTP          @tab X
