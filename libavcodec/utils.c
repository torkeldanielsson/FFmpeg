/*
 * utils for libavcodec
 * Copyright (c) 2001 Fabrice Bellard
 * Copyright (c) 2002-2004 Michael Niedermayer <michaelni@gmx.at>
 *
 * This file is part of FFmpeg.
 *
 * FFmpeg is free software; you can redistribute it and/or
 * modify it under the terms of the GNU Lesser General Public
 * License as published by the Free Software Foundation; either
 * version 2.1 of the License, or (at your option) any later version.
 *
 * FFmpeg is distributed in the hope that it will be useful,
 * but WITHOUT ANY WARRANTY; without even the implied warranty of
 * MERCHANTABILITY or FITNESS FOR A PARTICULAR PURPOSE.  See the GNU
 * Lesser General Public License for more details.
 *
 * You should have received a copy of the GNU Lesser General Public
 * License along with FFmpeg; if not, write to the Free Software
 * Foundation, Inc., 51 Franklin Street, Fifth Floor, Boston, MA 02110-1301 USA
 */

/**
 * @file
 * utils.
 */

#include "config.h"
#include "libavutil/atomic.h"
#include "libavutil/attributes.h"
#include "libavutil/avassert.h"
#include "libavutil/avstring.h"
#include "libavutil/bprint.h"
#include "libavutil/channel_layout.h"
#include "libavutil/crc.h"
#include "libavutil/frame.h"
#include "libavutil/internal.h"
#include "libavutil/mathematics.h"
#include "libavutil/pixdesc.h"
#include "libavutil/imgutils.h"
#include "libavutil/samplefmt.h"
#include "libavutil/dict.h"
#include "avcodec.h"
#include "dsputil.h"
#include "libavutil/opt.h"
#include "thread.h"
#include "frame_thread_encoder.h"
#include "internal.h"
#include "bytestream.h"
#include "version.h"
#include <stdlib.h>
#include <stdarg.h>
#include <limits.h>
#include <float.h>
#if CONFIG_ICONV
# include <iconv.h>
#endif

#if HAVE_PTHREADS
#include <pthread.h>
#elif HAVE_W32THREADS
#include "compat/w32pthreads.h"
#elif HAVE_OS2THREADS
#include "compat/os2threads.h"
#endif

#if HAVE_PTHREADS || HAVE_W32THREADS || HAVE_OS2THREADS
static int default_lockmgr_cb(void **arg, enum AVLockOp op)
{
    void * volatile * mutex = arg;
    int err;

    switch (op) {
    case AV_LOCK_CREATE:
        return 0;
    case AV_LOCK_OBTAIN:
        if (!*mutex) {
            pthread_mutex_t *tmp = av_malloc(sizeof(pthread_mutex_t));
            if (!tmp)
                return AVERROR(ENOMEM);
            if ((err = pthread_mutex_init(tmp, NULL))) {
                av_free(tmp);
                return AVERROR(err);
            }
            if (avpriv_atomic_ptr_cas(mutex, NULL, tmp)) {
                pthread_mutex_destroy(tmp);
                av_free(tmp);
            }
        }

        if ((err = pthread_mutex_lock(*mutex)))
            return AVERROR(err);

        return 0;
    case AV_LOCK_RELEASE:
        if ((err = pthread_mutex_unlock(*mutex)))
            return AVERROR(err);

        return 0;
    case AV_LOCK_DESTROY:
        if (*mutex)
            pthread_mutex_destroy(*mutex);
        av_free(*mutex);
        avpriv_atomic_ptr_cas(mutex, *mutex, NULL);
        return 0;
    }
    return 1;
}
static int (*lockmgr_cb)(void **mutex, enum AVLockOp op) = default_lockmgr_cb;
#else
static int (*lockmgr_cb)(void **mutex, enum AVLockOp op) = NULL;
#endif


volatile int ff_avcodec_locked;
static int volatile entangled_thread_counter = 0;
static void *codec_mutex;
static void *avformat_mutex;

void *av_fast_realloc(void *ptr, unsigned int *size, size_t min_size)
{
    if (min_size < *size)
        return ptr;

    min_size = FFMAX(17 * min_size / 16 + 32, min_size);

    ptr = av_realloc(ptr, min_size);
    /* we could set this to the unmodified min_size but this is safer
     * if the user lost the ptr and uses NULL now
     */
    if (!ptr)
        min_size = 0;

    *size = min_size;

    return ptr;
}

static inline int ff_fast_malloc(void *ptr, unsigned int *size, size_t min_size, int zero_realloc)
{
    void **p = ptr;
    if (min_size < *size)
        return 0;
    min_size = FFMAX(17 * min_size / 16 + 32, min_size);
    av_free(*p);
    *p = zero_realloc ? av_mallocz(min_size) : av_malloc(min_size);
    if (!*p)
        min_size = 0;
    *size = min_size;
    return 1;
}

void av_fast_malloc(void *ptr, unsigned int *size, size_t min_size)
{
    ff_fast_malloc(ptr, size, min_size, 0);
}

void av_fast_padded_malloc(void *ptr, unsigned int *size, size_t min_size)
{
    uint8_t **p = ptr;
    if (min_size > SIZE_MAX - FF_INPUT_BUFFER_PADDING_SIZE) {
        av_freep(p);
        *size = 0;
        return;
    }
    if (!ff_fast_malloc(p, size, min_size + FF_INPUT_BUFFER_PADDING_SIZE, 1))
        memset(*p + min_size, 0, FF_INPUT_BUFFER_PADDING_SIZE);
}

void av_fast_padded_mallocz(void *ptr, unsigned int *size, size_t min_size)
{
    uint8_t **p = ptr;
    if (min_size > SIZE_MAX - FF_INPUT_BUFFER_PADDING_SIZE) {
        av_freep(p);
        *size = 0;
        return;
    }
    if (!ff_fast_malloc(p, size, min_size + FF_INPUT_BUFFER_PADDING_SIZE, 1))
        memset(*p, 0, min_size + FF_INPUT_BUFFER_PADDING_SIZE);
}

/* encoder management */
static AVCodec *first_avcodec = NULL;

AVCodec *av_codec_next(const AVCodec *c)
{
    if (c)
        return c->next;
    else
        return first_avcodec;
}

static av_cold void avcodec_init(void)
{
    static int initialized = 0;

    if (initialized != 0)
        return;
    initialized = 1;

    if (CONFIG_DSPUTIL)
        ff_dsputil_static_init();
}

int av_codec_is_encoder(const AVCodec *codec)
{
    return codec && (codec->encode_sub || codec->encode2);
}

int av_codec_is_decoder(const AVCodec *codec)
{
    return codec && codec->decode;
}

av_cold void avcodec_register(AVCodec *codec)
{
    AVCodec **p;
    avcodec_init();
    p = &first_avcodec;
    codec->next = NULL;
    while(avpriv_atomic_ptr_cas((void * volatile *)p, NULL, codec))
        p = &(*p)->next;

    if (codec->init_static_data)
        codec->init_static_data(codec);
}

unsigned avcodec_get_edge_width(void)
{
    return EDGE_WIDTH;
}

#if FF_API_SET_DIMENSIONS
void avcodec_set_dimensions(AVCodecContext *s, int width, int height)
{
    ff_set_dimensions(s, width, height);
}
#endif

int ff_set_dimensions(AVCodecContext *s, int width, int height)
{
    int ret = av_image_check_size(width, height, 0, s);

    if (ret < 0)
        width = height = 0;

    s->coded_width  = width;
    s->coded_height = height;
    s->width        = FF_CEIL_RSHIFT(width,  s->lowres);
    s->height       = FF_CEIL_RSHIFT(height, s->lowres);

    return ret;
}

#if HAVE_NEON || ARCH_PPC || HAVE_MMX
#   define STRIDE_ALIGN 16
#else
#   define STRIDE_ALIGN 8
#endif

void avcodec_align_dimensions2(AVCodecContext *s, int *width, int *height,
                               int linesize_align[AV_NUM_DATA_POINTERS])
{
    int i;
    int w_align = 1;
    int h_align = 1;

    switch (s->pix_fmt) {
    case AV_PIX_FMT_YUV420P:
    case AV_PIX_FMT_YUYV422:
    case AV_PIX_FMT_UYVY422:
    case AV_PIX_FMT_YUV422P:
    case AV_PIX_FMT_YUV440P:
    case AV_PIX_FMT_YUV444P:
    case AV_PIX_FMT_GBRAP:
    case AV_PIX_FMT_GBRP:
    case AV_PIX_FMT_GRAY8:
    case AV_PIX_FMT_GRAY16BE:
    case AV_PIX_FMT_GRAY16LE:
    case AV_PIX_FMT_YUVJ420P:
    case AV_PIX_FMT_YUVJ422P:
    case AV_PIX_FMT_YUVJ440P:
    case AV_PIX_FMT_YUVJ444P:
    case AV_PIX_FMT_YUVA420P:
    case AV_PIX_FMT_YUVA422P:
    case AV_PIX_FMT_YUVA444P:
    case AV_PIX_FMT_YUV420P9LE:
    case AV_PIX_FMT_YUV420P9BE:
    case AV_PIX_FMT_YUV420P10LE:
    case AV_PIX_FMT_YUV420P10BE:
    case AV_PIX_FMT_YUV420P12LE:
    case AV_PIX_FMT_YUV420P12BE:
    case AV_PIX_FMT_YUV420P14LE:
    case AV_PIX_FMT_YUV420P14BE:
    case AV_PIX_FMT_YUV420P16LE:
    case AV_PIX_FMT_YUV420P16BE:
    case AV_PIX_FMT_YUV422P9LE:
    case AV_PIX_FMT_YUV422P9BE:
    case AV_PIX_FMT_YUV422P10LE:
    case AV_PIX_FMT_YUV422P10BE:
    case AV_PIX_FMT_YUV422P12LE:
    case AV_PIX_FMT_YUV422P12BE:
    case AV_PIX_FMT_YUV422P14LE:
    case AV_PIX_FMT_YUV422P14BE:
    case AV_PIX_FMT_YUV422P16LE:
    case AV_PIX_FMT_YUV422P16BE:
    case AV_PIX_FMT_YUV444P9LE:
    case AV_PIX_FMT_YUV444P9BE:
    case AV_PIX_FMT_YUV444P10LE:
    case AV_PIX_FMT_YUV444P10BE:
    case AV_PIX_FMT_YUV444P12LE:
    case AV_PIX_FMT_YUV444P12BE:
    case AV_PIX_FMT_YUV444P14LE:
    case AV_PIX_FMT_YUV444P14BE:
    case AV_PIX_FMT_YUV444P16LE:
    case AV_PIX_FMT_YUV444P16BE:
    case AV_PIX_FMT_YUVA420P9LE:
    case AV_PIX_FMT_YUVA420P9BE:
    case AV_PIX_FMT_YUVA420P10LE:
    case AV_PIX_FMT_YUVA420P10BE:
    case AV_PIX_FMT_YUVA420P16LE:
    case AV_PIX_FMT_YUVA420P16BE:
    case AV_PIX_FMT_YUVA422P9LE:
    case AV_PIX_FMT_YUVA422P9BE:
    case AV_PIX_FMT_YUVA422P10LE:
    case AV_PIX_FMT_YUVA422P10BE:
    case AV_PIX_FMT_YUVA422P16LE:
    case AV_PIX_FMT_YUVA422P16BE:
    case AV_PIX_FMT_YUVA444P9LE:
    case AV_PIX_FMT_YUVA444P9BE:
    case AV_PIX_FMT_YUVA444P10LE:
    case AV_PIX_FMT_YUVA444P10BE:
    case AV_PIX_FMT_YUVA444P16LE:
    case AV_PIX_FMT_YUVA444P16BE:
    case AV_PIX_FMT_GBRP9LE:
    case AV_PIX_FMT_GBRP9BE:
    case AV_PIX_FMT_GBRP10LE:
    case AV_PIX_FMT_GBRP10BE:
    case AV_PIX_FMT_GBRP12LE:
    case AV_PIX_FMT_GBRP12BE:
    case AV_PIX_FMT_GBRP14LE:
    case AV_PIX_FMT_GBRP14BE:
        w_align = 16; //FIXME assume 16 pixel per macroblock
        h_align = 16 * 2; // interlaced needs 2 macroblocks height
        break;
    case AV_PIX_FMT_YUV411P:
    case AV_PIX_FMT_YUVJ411P:
    case AV_PIX_FMT_UYYVYY411:
        w_align = 32;
        h_align = 8;
        break;
    case AV_PIX_FMT_YUV410P:
        if (s->codec_id == AV_CODEC_ID_SVQ1) {
            w_align = 64;
            h_align = 64;
        }
        break;
    case AV_PIX_FMT_RGB555:
        if (s->codec_id == AV_CODEC_ID_RPZA) {
            w_align = 4;
            h_align = 4;
        }
        break;
    case AV_PIX_FMT_PAL8:
    case AV_PIX_FMT_BGR8:
    case AV_PIX_FMT_RGB8:
        if (s->codec_id == AV_CODEC_ID_SMC ||
            s->codec_id == AV_CODEC_ID_CINEPAK) {
            w_align = 4;
            h_align = 4;
        }
        break;
    case AV_PIX_FMT_BGR24:
        if ((s->codec_id == AV_CODEC_ID_MSZH) ||
            (s->codec_id == AV_CODEC_ID_ZLIB)) {
            w_align = 4;
            h_align = 4;
        }
        break;
    case AV_PIX_FMT_RGB24:
        if (s->codec_id == AV_CODEC_ID_CINEPAK) {
            w_align = 4;
            h_align = 4;
        }
        break;
    default:
        w_align = 1;
        h_align = 1;
        break;
    }

    if (s->codec_id == AV_CODEC_ID_IFF_ILBM || s->codec_id == AV_CODEC_ID_IFF_BYTERUN1) {
        w_align = FFMAX(w_align, 8);
    }

    *width  = FFALIGN(*width, w_align);
    *height = FFALIGN(*height, h_align);
    if (s->codec_id == AV_CODEC_ID_H264 || s->lowres)
        // some of the optimized chroma MC reads one line too much
        // which is also done in mpeg decoders with lowres > 0
        *height += 2;

    for (i = 0; i < 4; i++)
        linesize_align[i] = STRIDE_ALIGN;
}

void avcodec_align_dimensions(AVCodecContext *s, int *width, int *height)
{
    const AVPixFmtDescriptor *desc = av_pix_fmt_desc_get(s->pix_fmt);
    int chroma_shift = desc->log2_chroma_w;
    int linesize_align[AV_NUM_DATA_POINTERS];
    int align;

    avcodec_align_dimensions2(s, width, height, linesize_align);
    align               = FFMAX(linesize_align[0], linesize_align[3]);
    linesize_align[1] <<= chroma_shift;
    linesize_align[2] <<= chroma_shift;
    align               = FFMAX3(align, linesize_align[1], linesize_align[2]);
    *width              = FFALIGN(*width, align);
}

int avcodec_enum_to_chroma_pos(int *xpos, int *ypos, enum AVChromaLocation pos)
{
    if (pos <= AVCHROMA_LOC_UNSPECIFIED || pos >= AVCHROMA_LOC_NB)
        return AVERROR(EINVAL);
    pos--;

    *xpos = (pos&1) * 128;
    *ypos = ((pos>>1)^(pos<4)) * 128;

    return 0;
}

enum AVChromaLocation avcodec_chroma_pos_to_enum(int xpos, int ypos)
{
    int pos, xout, yout;

    for (pos = AVCHROMA_LOC_UNSPECIFIED + 1; pos < AVCHROMA_LOC_NB; pos++) {
        if (avcodec_enum_to_chroma_pos(&xout, &yout, pos) == 0 && xout == xpos && yout == ypos)
            return pos;
    }
    return AVCHROMA_LOC_UNSPECIFIED;
}

int avcodec_fill_audio_frame(AVFrame *frame, int nb_channels,
                             enum AVSampleFormat sample_fmt, const uint8_t *buf,
                             int buf_size, int align)
{
    int ch, planar, needed_size, ret = 0;

    needed_size = av_samples_get_buffer_size(NULL, nb_channels,
                                             frame->nb_samples, sample_fmt,
                                             align);
    if (buf_size < needed_size)
        return AVERROR(EINVAL);

    planar = av_sample_fmt_is_planar(sample_fmt);
    if (planar && nb_channels > AV_NUM_DATA_POINTERS) {
        if (!(frame->extended_data = av_mallocz(nb_channels *
                                                sizeof(*frame->extended_data))))
            return AVERROR(ENOMEM);
    } else {
        frame->extended_data = frame->data;
    }

    if ((ret = av_samples_fill_arrays(frame->extended_data, &frame->linesize[0],
                                      (uint8_t *)(intptr_t)buf, nb_channels, frame->nb_samples,
                                      sample_fmt, align)) < 0) {
        if (frame->extended_data != frame->data)
            av_freep(&frame->extended_data);
        return ret;
    }
    if (frame->extended_data != frame->data) {
        for (ch = 0; ch < AV_NUM_DATA_POINTERS; ch++)
            frame->data[ch] = frame->extended_data[ch];
    }

    return ret;
}

static int update_frame_pool(AVCodecContext *avctx, AVFrame *frame)
{
    FramePool *pool = avctx->internal->pool;
    int i, ret;

    switch (avctx->codec_type) {
    case AVMEDIA_TYPE_VIDEO: {
        AVPicture picture;
        int size[4] = { 0 };
        int w = frame->width;
        int h = frame->height;
        int tmpsize, unaligned;

        if (pool->format == frame->format &&
            pool->width == frame->width && pool->height == frame->height)
            return 0;

        avcodec_align_dimensions2(avctx, &w, &h, pool->stride_align);

        if (!(avctx->flags & CODEC_FLAG_EMU_EDGE)) {
            w += EDGE_WIDTH * 2;
            h += EDGE_WIDTH * 2;
        }

        do {
            // NOTE: do not align linesizes individually, this breaks e.g. assumptions
            // that linesize[0] == 2*linesize[1] in the MPEG-encoder for 4:2:2
            av_image_fill_linesizes(picture.linesize, avctx->pix_fmt, w);
            // increase alignment of w for next try (rhs gives the lowest bit set in w)
            w += w & ~(w - 1);

            unaligned = 0;
            for (i = 0; i < 4; i++)
                unaligned |= picture.linesize[i] % pool->stride_align[i];
        } while (unaligned);

        tmpsize = av_image_fill_pointers(picture.data, avctx->pix_fmt, h,
                                         NULL, picture.linesize);
        if (tmpsize < 0)
            return -1;

        for (i = 0; i < 3 && picture.data[i + 1]; i++)
            size[i] = picture.data[i + 1] - picture.data[i];
        size[i] = tmpsize - (picture.data[i] - picture.data[0]);

        for (i = 0; i < 4; i++) {
            av_buffer_pool_uninit(&pool->pools[i]);
            pool->linesize[i] = picture.linesize[i];
            if (size[i]) {
                pool->pools[i] = av_buffer_pool_init(size[i] + 16 + STRIDE_ALIGN - 1,
                                                     CONFIG_MEMORY_POISONING ?
                                                        NULL :
                                                        av_buffer_allocz);
                if (!pool->pools[i]) {
                    ret = AVERROR(ENOMEM);
                    goto fail;
                }
            }
        }
        pool->format = frame->format;
        pool->width  = frame->width;
        pool->height = frame->height;

        break;
        }
    case AVMEDIA_TYPE_AUDIO: {
        int ch     = av_frame_get_channels(frame); //av_get_channel_layout_nb_channels(frame->channel_layout);
        int planar = av_sample_fmt_is_planar(frame->format);
        int planes = planar ? ch : 1;

        if (pool->format == frame->format && pool->planes == planes &&
            pool->channels == ch && frame->nb_samples == pool->samples)
            return 0;

        av_buffer_pool_uninit(&pool->pools[0]);
        ret = av_samples_get_buffer_size(&pool->linesize[0], ch,
                                         frame->nb_samples, frame->format, 0);
        if (ret < 0)
            goto fail;

        pool->pools[0] = av_buffer_pool_init(pool->linesize[0], NULL);
        if (!pool->pools[0]) {
            ret = AVERROR(ENOMEM);
            goto fail;
        }

        pool->format     = frame->format;
        pool->planes     = planes;
        pool->channels   = ch;
        pool->samples = frame->nb_samples;
        break;
        }
    default: av_assert0(0);
    }
    return 0;
fail:
    for (i = 0; i < 4; i++)
        av_buffer_pool_uninit(&pool->pools[i]);
    pool->format = -1;
    pool->planes = pool->channels = pool->samples = 0;
    pool->width  = pool->height = 0;
    return ret;
}

static int audio_get_buffer(AVCodecContext *avctx, AVFrame *frame)
{
    FramePool *pool = avctx->internal->pool;
    int planes = pool->planes;
    int i;

    frame->linesize[0] = pool->linesize[0];

    if (planes > AV_NUM_DATA_POINTERS) {
        frame->extended_data = av_mallocz(planes * sizeof(*frame->extended_data));
        frame->nb_extended_buf = planes - AV_NUM_DATA_POINTERS;
        frame->extended_buf  = av_mallocz(frame->nb_extended_buf *
                                          sizeof(*frame->extended_buf));
        if (!frame->extended_data || !frame->extended_buf) {
            av_freep(&frame->extended_data);
            av_freep(&frame->extended_buf);
            return AVERROR(ENOMEM);
        }
    } else {
        frame->extended_data = frame->data;
        av_assert0(frame->nb_extended_buf == 0);
    }

    for (i = 0; i < FFMIN(planes, AV_NUM_DATA_POINTERS); i++) {
        frame->buf[i] = av_buffer_pool_get(pool->pools[0]);
        if (!frame->buf[i])
            goto fail;
        frame->extended_data[i] = frame->data[i] = frame->buf[i]->data;
    }
    for (i = 0; i < frame->nb_extended_buf; i++) {
        frame->extended_buf[i] = av_buffer_pool_get(pool->pools[0]);
        if (!frame->extended_buf[i])
            goto fail;
        frame->extended_data[i + AV_NUM_DATA_POINTERS] = frame->extended_buf[i]->data;
    }

    if (avctx->debug & FF_DEBUG_BUFFERS)
        av_log(avctx, AV_LOG_DEBUG, "default_get_buffer called on frame %p", frame);

    return 0;
fail:
    av_frame_unref(frame);
    return AVERROR(ENOMEM);
}

static int video_get_buffer(AVCodecContext *s, AVFrame *pic)
{
    FramePool *pool = s->internal->pool;
    const AVPixFmtDescriptor *desc = av_pix_fmt_desc_get(pic->format);
    int pixel_size = desc->comp[0].step_minus1 + 1;
    int h_chroma_shift, v_chroma_shift;
    int i;

    if (pic->data[0] != NULL) {
        av_log(s, AV_LOG_ERROR, "pic->data[0]!=NULL in avcodec_default_get_buffer\n");
        return -1;
    }

    memset(pic->data, 0, sizeof(pic->data));
    pic->extended_data = pic->data;

    av_pix_fmt_get_chroma_sub_sample(s->pix_fmt, &h_chroma_shift, &v_chroma_shift);

    for (i = 0; i < 4 && pool->pools[i]; i++) {
        const int h_shift = i == 0 ? 0 : h_chroma_shift;
        const int v_shift = i == 0 ? 0 : v_chroma_shift;
        int is_planar = pool->pools[2] || (i==0 && s->pix_fmt == AV_PIX_FMT_GRAY8);

        pic->linesize[i] = pool->linesize[i];

        pic->buf[i] = av_buffer_pool_get(pool->pools[i]);
        if (!pic->buf[i])
            goto fail;

        // no edge if EDGE EMU or not planar YUV
        if ((s->flags & CODEC_FLAG_EMU_EDGE) || !is_planar)
            pic->data[i] = pic->buf[i]->data;
        else {
            pic->data[i] = pic->buf[i]->data +
                FFALIGN((pic->linesize[i] * EDGE_WIDTH >> v_shift) +
                        (pixel_size * EDGE_WIDTH >> h_shift), pool->stride_align[i]);
        }
    }
    for (; i < AV_NUM_DATA_POINTERS; i++) {
        pic->data[i] = NULL;
        pic->linesize[i] = 0;
    }
    if (pic->data[1] && !pic->data[2])
        avpriv_set_systematic_pal2((uint32_t *)pic->data[1], s->pix_fmt);

    if (s->debug & FF_DEBUG_BUFFERS)
        av_log(s, AV_LOG_DEBUG, "default_get_buffer called on pic %p\n", pic);

    return 0;
fail:
    av_frame_unref(pic);
    return AVERROR(ENOMEM);
}

void avpriv_color_frame(AVFrame *frame, const int c[4])
{
    const AVPixFmtDescriptor *desc = av_pix_fmt_desc_get(frame->format);
    int p, y, x;

    av_assert0(desc->flags & AV_PIX_FMT_FLAG_PLANAR);

    for (p = 0; p<desc->nb_components; p++) {
        uint8_t *dst = frame->data[p];
        int is_chroma = p == 1 || p == 2;
        int bytes  = is_chroma ? FF_CEIL_RSHIFT(frame->width,  desc->log2_chroma_w) : frame->width;
        int height = is_chroma ? FF_CEIL_RSHIFT(frame->height, desc->log2_chroma_h) : frame->height;
        for (y = 0; y < height; y++) {
            if (desc->comp[0].depth_minus1 >= 8) {
                for (x = 0; x<bytes; x++)
                    ((uint16_t*)dst)[x] = c[p];
            }else
                memset(dst, c[p], bytes);
            dst += frame->linesize[p];
        }
    }
}

int avcodec_default_get_buffer2(AVCodecContext *avctx, AVFrame *frame, int flags)
{
    int ret;

    if ((ret = update_frame_pool(avctx, frame)) < 0)
        return ret;

#if FF_API_GET_BUFFER
FF_DISABLE_DEPRECATION_WARNINGS
    frame->type = FF_BUFFER_TYPE_INTERNAL;
FF_ENABLE_DEPRECATION_WARNINGS
#endif

    switch (avctx->codec_type) {
    case AVMEDIA_TYPE_VIDEO:
        return video_get_buffer(avctx, frame);
    case AVMEDIA_TYPE_AUDIO:
        return audio_get_buffer(avctx, frame);
    default:
        return -1;
    }
}

int ff_init_buffer_info(AVCodecContext *avctx, AVFrame *frame)
{
    if (avctx->pkt) {
        frame->pkt_pts = avctx->pkt->pts;
        av_frame_set_pkt_pos     (frame, avctx->pkt->pos);
        av_frame_set_pkt_duration(frame, avctx->pkt->duration);
        av_frame_set_pkt_size    (frame, avctx->pkt->size);
    } else {
        frame->pkt_pts = AV_NOPTS_VALUE;
        av_frame_set_pkt_pos     (frame, -1);
        av_frame_set_pkt_duration(frame, 0);
        av_frame_set_pkt_size    (frame, -1);
    }
    frame->reordered_opaque = avctx->reordered_opaque;

    switch (avctx->codec->type) {
    case AVMEDIA_TYPE_VIDEO:
        frame->width  = FFMAX(avctx->width,  FF_CEIL_RSHIFT(avctx->coded_width,  avctx->lowres));
        frame->height = FFMAX(avctx->height, FF_CEIL_RSHIFT(avctx->coded_height, avctx->lowres));
        if (frame->format < 0)
            frame->format              = avctx->pix_fmt;
        if (!frame->sample_aspect_ratio.num)
            frame->sample_aspect_ratio = avctx->sample_aspect_ratio;
        if (av_frame_get_colorspace(frame) == AVCOL_SPC_UNSPECIFIED)
            av_frame_set_colorspace(frame, avctx->colorspace);
        if (av_frame_get_color_range(frame) == AVCOL_RANGE_UNSPECIFIED)
            av_frame_set_color_range(frame, avctx->color_range);
        break;
    case AVMEDIA_TYPE_AUDIO:
        if (!frame->sample_rate)
            frame->sample_rate    = avctx->sample_rate;
        if (frame->format < 0)
            frame->format         = avctx->sample_fmt;
        if (!frame->channel_layout) {
            if (avctx->channel_layout) {
                 if (av_get_channel_layout_nb_channels(avctx->channel_layout) !=
                     avctx->channels) {
                     av_log(avctx, AV_LOG_ERROR, "Inconsistent channel "
                            "configuration.\n");
                     return AVERROR(EINVAL);
                 }

                frame->channel_layout = avctx->channel_layout;
            } else {
                if (avctx->channels > FF_SANE_NB_CHANNELS) {
                    av_log(avctx, AV_LOG_ERROR, "Too many channels: %d.\n",
                           avctx->channels);
                    return AVERROR(ENOSYS);
                }
            }
        }
        av_frame_set_channels(frame, avctx->channels);
        break;
    }
    return 0;
}

#if FF_API_GET_BUFFER
FF_DISABLE_DEPRECATION_WARNINGS
int avcodec_default_get_buffer(AVCodecContext *avctx, AVFrame *frame)
{
    return avcodec_default_get_buffer2(avctx, frame, 0);
}

typedef struct CompatReleaseBufPriv {
    AVCodecContext avctx;
    AVFrame frame;
} CompatReleaseBufPriv;

static void compat_free_buffer(void *opaque, uint8_t *data)
{
    CompatReleaseBufPriv *priv = opaque;
    if (priv->avctx.release_buffer)
        priv->avctx.release_buffer(&priv->avctx, &priv->frame);
    av_freep(&priv);
}

static void compat_release_buffer(void *opaque, uint8_t *data)
{
    AVBufferRef *buf = opaque;
    av_buffer_unref(&buf);
}
FF_ENABLE_DEPRECATION_WARNINGS
#endif

static int get_buffer_internal(AVCodecContext *avctx, AVFrame *frame, int flags)
{
    int ret;

    if (avctx->codec_type == AVMEDIA_TYPE_VIDEO) {
        if ((ret = av_image_check_size(avctx->width, avctx->height, 0, avctx)) < 0 || avctx->pix_fmt<0) {
            av_log(avctx, AV_LOG_ERROR, "video_get_buffer: image parameters invalid\n");
            return AVERROR(EINVAL);
        }
    }
    if ((ret = ff_init_buffer_info(avctx, frame)) < 0)
        return ret;

#if FF_API_GET_BUFFER
FF_DISABLE_DEPRECATION_WARNINGS
    /*
     * Wrap an old get_buffer()-allocated buffer in a bunch of AVBuffers.
     * We wrap each plane in its own AVBuffer. Each of those has a reference to
     * a dummy AVBuffer as its private data, unreffing it on free.
     * When all the planes are freed, the dummy buffer's free callback calls
     * release_buffer().
     */
    if (avctx->get_buffer) {
        CompatReleaseBufPriv *priv = NULL;
        AVBufferRef *dummy_buf = NULL;
        int planes, i, ret;

        if (flags & AV_GET_BUFFER_FLAG_REF)
            frame->reference    = 1;

        ret = avctx->get_buffer(avctx, frame);
        if (ret < 0)
            return ret;

        /* return if the buffers are already set up
         * this would happen e.g. when a custom get_buffer() calls
         * avcodec_default_get_buffer
         */
        if (frame->buf[0])
            goto end;

        priv = av_mallocz(sizeof(*priv));
        if (!priv) {
            ret = AVERROR(ENOMEM);
            goto fail;
        }
        priv->avctx = *avctx;
        priv->frame = *frame;

        dummy_buf = av_buffer_create(NULL, 0, compat_free_buffer, priv, 0);
        if (!dummy_buf) {
            ret = AVERROR(ENOMEM);
            goto fail;
        }

#define WRAP_PLANE(ref_out, data, data_size)                            \
do {                                                                    \
    AVBufferRef *dummy_ref = av_buffer_ref(dummy_buf);                  \
    if (!dummy_ref) {                                                   \
        ret = AVERROR(ENOMEM);                                          \
        goto fail;                                                      \
    }                                                                   \
    ref_out = av_buffer_create(data, data_size, compat_release_buffer,  \
                               dummy_ref, 0);                           \
    if (!ref_out) {                                                     \
        av_frame_unref(frame);                                          \
        ret = AVERROR(ENOMEM);                                          \
        goto fail;                                                      \
    }                                                                   \
} while (0)

        if (avctx->codec_type == AVMEDIA_TYPE_VIDEO) {
            const AVPixFmtDescriptor *desc = av_pix_fmt_desc_get(frame->format);

            planes = av_pix_fmt_count_planes(frame->format);
            /* workaround for AVHWAccel plane count of 0, buf[0] is used as
               check for allocated buffers: make libavcodec happy */
            if (desc && desc->flags & AV_PIX_FMT_FLAG_HWACCEL)
                planes = 1;
            if (!desc || planes <= 0) {
                ret = AVERROR(EINVAL);
                goto fail;
            }

            for (i = 0; i < planes; i++) {
                int v_shift    = (i == 1 || i == 2) ? desc->log2_chroma_h : 0;
                int plane_size = (frame->height >> v_shift) * frame->linesize[i];

                WRAP_PLANE(frame->buf[i], frame->data[i], plane_size);
            }
        } else {
            int planar = av_sample_fmt_is_planar(frame->format);
            planes = planar ? avctx->channels : 1;

            if (planes > FF_ARRAY_ELEMS(frame->buf)) {
                frame->nb_extended_buf = planes - FF_ARRAY_ELEMS(frame->buf);
                frame->extended_buf = av_malloc(sizeof(*frame->extended_buf) *
                                                frame->nb_extended_buf);
                if (!frame->extended_buf) {
                    ret = AVERROR(ENOMEM);
                    goto fail;
                }
            }

            for (i = 0; i < FFMIN(planes, FF_ARRAY_ELEMS(frame->buf)); i++)
                WRAP_PLANE(frame->buf[i], frame->extended_data[i], frame->linesize[0]);

            for (i = 0; i < frame->nb_extended_buf; i++)
                WRAP_PLANE(frame->extended_buf[i],
                           frame->extended_data[i + FF_ARRAY_ELEMS(frame->buf)],
                           frame->linesize[0]);
        }

        av_buffer_unref(&dummy_buf);

end:
        frame->width  = avctx->width;
        frame->height = avctx->height;

        return 0;

fail:
        avctx->release_buffer(avctx, frame);
        av_freep(&priv);
        av_buffer_unref(&dummy_buf);
        return ret;
    }
FF_ENABLE_DEPRECATION_WARNINGS
#endif

    ret = avctx->get_buffer2(avctx, frame, flags);

    if (avctx->codec_type == AVMEDIA_TYPE_VIDEO) {
        frame->width  = avctx->width;
        frame->height = avctx->height;
    }

    return ret;
}

int ff_get_buffer(AVCodecContext *avctx, AVFrame *frame, int flags)
{
    int ret = get_buffer_internal(avctx, frame, flags);
    if (ret < 0)
        av_log(avctx, AV_LOG_ERROR, "get_buffer() failed\n");
    return ret;
}

static int reget_buffer_internal(AVCodecContext *avctx, AVFrame *frame)
{
    AVFrame tmp;
    int ret;

    av_assert0(avctx->codec_type == AVMEDIA_TYPE_VIDEO);

    if (frame->data[0] && (frame->width != avctx->width || frame->height != avctx->height || frame->format != avctx->pix_fmt)) {
        av_log(avctx, AV_LOG_WARNING, "Picture changed from size:%dx%d fmt:%s to size:%dx%d fmt:%s in reget buffer()\n",
               frame->width, frame->height, av_get_pix_fmt_name(frame->format), avctx->width, avctx->height, av_get_pix_fmt_name(avctx->pix_fmt));
        av_frame_unref(frame);
    }

    ff_init_buffer_info(avctx, frame);

    if (!frame->data[0])
        return ff_get_buffer(avctx, frame, AV_GET_BUFFER_FLAG_REF);

    if (av_frame_is_writable(frame))
        return 0;

    av_frame_move_ref(&tmp, frame);

    ret = ff_get_buffer(avctx, frame, AV_GET_BUFFER_FLAG_REF);
    if (ret < 0) {
        av_frame_unref(&tmp);
        return ret;
    }

    av_image_copy(frame->data, frame->linesize, tmp.data, tmp.linesize,
                  frame->format, frame->width, frame->height);

    av_frame_unref(&tmp);

    return 0;
}

int ff_reget_buffer(AVCodecContext *avctx, AVFrame *frame)
{
    int ret = reget_buffer_internal(avctx, frame);
    if (ret < 0)
        av_log(avctx, AV_LOG_ERROR, "reget_buffer() failed\n");
    return ret;
}

#if FF_API_GET_BUFFER
void avcodec_default_release_buffer(AVCodecContext *s, AVFrame *pic)
{
    av_assert0(s->codec_type == AVMEDIA_TYPE_VIDEO);

    av_frame_unref(pic);
}

int avcodec_default_reget_buffer(AVCodecContext *s, AVFrame *pic)
{
    av_assert0(0);
    return AVERROR_BUG;
}
#endif

int avcodec_default_execute(AVCodecContext *c, int (*func)(AVCodecContext *c2, void *arg2), void *arg, int *ret, int count, int size)
{
    int i;

    for (i = 0; i < count; i++) {
        int r = func(c, (char *)arg + i * size);
        if (ret)
            ret[i] = r;
    }
    return 0;
}

int avcodec_default_execute2(AVCodecContext *c, int (*func)(AVCodecContext *c2, void *arg2, int jobnr, int threadnr), void *arg, int *ret, int count)
{
    int i;

    for (i = 0; i < count; i++) {
        int r = func(c, arg, i, 0);
        if (ret)
            ret[i] = r;
    }
    return 0;
}

static int is_hwaccel_pix_fmt(enum AVPixelFormat pix_fmt)
{
    const AVPixFmtDescriptor *desc = av_pix_fmt_desc_get(pix_fmt);
    return desc->flags & AV_PIX_FMT_FLAG_HWACCEL;
}

enum AVPixelFormat avcodec_default_get_format(struct AVCodecContext *s, const enum AVPixelFormat *fmt)
{
    while (*fmt != AV_PIX_FMT_NONE && is_hwaccel_pix_fmt(*fmt))
        ++fmt;
    return fmt[0];
}

void avcodec_get_frame_defaults(AVFrame *frame)
{
#if LIBAVCODEC_VERSION_MAJOR >= 55
     // extended_data should explicitly be freed when needed, this code is unsafe currently
     // also this is not compatible to the <55 ABI/API
    if (frame->extended_data != frame->data && 0)
        av_freep(&frame->extended_data);
#endif

    memset(frame, 0, sizeof(AVFrame));

    frame->pts                   =
    frame->pkt_dts               =
    frame->pkt_pts               = AV_NOPTS_VALUE;
    av_frame_set_best_effort_timestamp(frame, AV_NOPTS_VALUE);
    av_frame_set_pkt_duration         (frame, 0);
    av_frame_set_pkt_pos              (frame, -1);
    av_frame_set_pkt_size             (frame, -1);
    frame->key_frame           = 1;
    frame->sample_aspect_ratio = (AVRational) {0, 1 };
    frame->format              = -1; /* unknown */
    frame->extended_data       = frame->data;
    av_frame_set_colorspace(frame, AVCOL_SPC_UNSPECIFIED);
}

AVFrame *avcodec_alloc_frame(void)
{
    AVFrame *frame = av_malloc(sizeof(AVFrame));

    if (frame == NULL)
        return NULL;

    frame->extended_data = NULL;
    avcodec_get_frame_defaults(frame);

    return frame;
}

void avcodec_free_frame(AVFrame **frame)
{
    AVFrame *f;

    if (!frame || !*frame)
        return;

    f = *frame;

    if (f->extended_data != f->data)
        av_freep(&f->extended_data);

    av_freep(frame);
}

MAKE_ACCESSORS(AVCodecContext, codec, AVRational, pkt_timebase)
MAKE_ACCESSORS(AVCodecContext, codec, const AVCodecDescriptor *, codec_descriptor)
MAKE_ACCESSORS(AVCodecContext, codec, int, lowres)
MAKE_ACCESSORS(AVCodecContext, codec, int, seek_preroll)

int av_codec_get_max_lowres(const AVCodec *codec)
{
    return codec->max_lowres;
}

static void avcodec_get_subtitle_defaults(AVSubtitle *sub)
{
    memset(sub, 0, sizeof(*sub));
    sub->pts = AV_NOPTS_VALUE;
}

static int get_bit_rate(AVCodecContext *ctx)
{
    int bit_rate;
    int bits_per_sample;

    switch (ctx->codec_type) {
    case AVMEDIA_TYPE_VIDEO:
    case AVMEDIA_TYPE_DATA:
    case AVMEDIA_TYPE_SUBTITLE:
    case AVMEDIA_TYPE_ATTACHMENT:
        bit_rate = ctx->bit_rate;
        break;
    case AVMEDIA_TYPE_AUDIO:
        bits_per_sample = av_get_bits_per_sample(ctx->codec_id);
        bit_rate = bits_per_sample ? ctx->sample_rate * ctx->channels * bits_per_sample : ctx->bit_rate;
        break;
    default:
        bit_rate = 0;
        break;
    }
    return bit_rate;
}

#if FF_API_AVCODEC_OPEN
int attribute_align_arg avcodec_open(AVCodecContext *avctx, AVCodec *codec)
{
    return avcodec_open2(avctx, codec, NULL);
}
#endif

int attribute_align_arg ff_codec_open2_recursive(AVCodecContext *avctx, const AVCodec *codec, AVDictionary **options)
{
    int ret = 0;

    ff_unlock_avcodec();

    ret = avcodec_open2(avctx, codec, options);

    ff_lock_avcodec(avctx);
    return ret;
}

int attribute_align_arg avcodec_open2(AVCodecContext *avctx, const AVCodec *codec, AVDictionary **options)
{
    int ret = 0;
    AVDictionary *tmp = NULL;

    if (avcodec_is_open(avctx))
        return 0;

    if ((!codec && !avctx->codec)) {
        av_log(avctx, AV_LOG_ERROR, "No codec provided to avcodec_open2()\n");
        return AVERROR(EINVAL);
    }
    if ((codec && avctx->codec && codec != avctx->codec)) {
        av_log(avctx, AV_LOG_ERROR, "This AVCodecContext was allocated for %s, "
                                    "but %s passed to avcodec_open2()\n", avctx->codec->name, codec->name);
        return AVERROR(EINVAL);
    }
    if (!codec)
        codec = avctx->codec;

    if (avctx->extradata_size < 0 || avctx->extradata_size >= FF_MAX_EXTRADATA_SIZE)
        return AVERROR(EINVAL);

    if (options)
        av_dict_copy(&tmp, *options, 0);

    ret = ff_lock_avcodec(avctx);
    if (ret < 0)
        return ret;

    avctx->internal = av_mallocz(sizeof(AVCodecInternal));
    if (!avctx->internal) {
        ret = AVERROR(ENOMEM);
        goto end;
    }

    avctx->internal->pool = av_mallocz(sizeof(*avctx->internal->pool));
    if (!avctx->internal->pool) {
        ret = AVERROR(ENOMEM);
        goto free_and_end;
    }

    if (codec->priv_data_size > 0) {
        if (!avctx->priv_data) {
            avctx->priv_data = av_mallocz(codec->priv_data_size);
            if (!avctx->priv_data) {
                ret = AVERROR(ENOMEM);
                goto end;
            }
            if (codec->priv_class) {
                *(const AVClass **)avctx->priv_data = codec->priv_class;
                av_opt_set_defaults(avctx->priv_data);
            }
        }
        if (codec->priv_class && (ret = av_opt_set_dict(avctx->priv_data, &tmp)) < 0)
            goto free_and_end;
    } else {
        avctx->priv_data = NULL;
    }
    if ((ret = av_opt_set_dict(avctx, &tmp)) < 0)
        goto free_and_end;

<<<<<<< HEAD
    // only call avcodec_set_dimensions() for non H.264/VP6F codecs so as not to overwrite previously setup dimensions
    if (!(avctx->coded_width && avctx->coded_height && avctx->width && avctx->height &&
          (avctx->codec_id == AV_CODEC_ID_H264 || avctx->codec_id == AV_CODEC_ID_VP6F))) {
    if (avctx->coded_width && avctx->coded_height)
        avcodec_set_dimensions(avctx, avctx->coded_width, avctx->coded_height);
    else if (avctx->width && avctx->height)
        avcodec_set_dimensions(avctx, avctx->width, avctx->height);
    }
=======
    if (avctx->coded_width && avctx->coded_height && !avctx->width && !avctx->height)
        ret = ff_set_dimensions(avctx, avctx->coded_width, avctx->coded_height);
    else if (avctx->width && avctx->height)
        ret = ff_set_dimensions(avctx, avctx->width, avctx->height);
    if (ret < 0)
        goto free_and_end;
>>>>>>> 0f6c1d6d

    if ((avctx->coded_width || avctx->coded_height || avctx->width || avctx->height)
        && (  av_image_check_size(avctx->coded_width, avctx->coded_height, 0, avctx) < 0
           || av_image_check_size(avctx->width,       avctx->height,       0, avctx) < 0)) {
<<<<<<< HEAD
        av_log(avctx, AV_LOG_WARNING, "Ignoring invalid width/height values\n");
        avcodec_set_dimensions(avctx, 0, 0);
=======
        av_log(avctx, AV_LOG_WARNING, "ignoring invalid width/height values\n");
        ff_set_dimensions(avctx, 0, 0);
>>>>>>> 0f6c1d6d
    }

    /* if the decoder init function was already called previously,
     * free the already allocated subtitle_header before overwriting it */
    if (av_codec_is_decoder(codec))
        av_freep(&avctx->subtitle_header);

    if (avctx->channels > FF_SANE_NB_CHANNELS) {
        ret = AVERROR(EINVAL);
        goto free_and_end;
    }

    avctx->codec = codec;
    if ((avctx->codec_type == AVMEDIA_TYPE_UNKNOWN || avctx->codec_type == codec->type) &&
        avctx->codec_id == AV_CODEC_ID_NONE) {
        avctx->codec_type = codec->type;
        avctx->codec_id   = codec->id;
    }
    if (avctx->codec_id != codec->id || (avctx->codec_type != codec->type
                                         && avctx->codec_type != AVMEDIA_TYPE_ATTACHMENT)) {
        av_log(avctx, AV_LOG_ERROR, "Codec type or id mismatches\n");
        ret = AVERROR(EINVAL);
        goto free_and_end;
    }
    avctx->frame_number = 0;
    avctx->codec_descriptor = avcodec_descriptor_get(avctx->codec_id);

    if (avctx->codec->capabilities & CODEC_CAP_EXPERIMENTAL &&
        avctx->strict_std_compliance > FF_COMPLIANCE_EXPERIMENTAL) {
        const char *codec_string = av_codec_is_encoder(codec) ? "encoder" : "decoder";
        AVCodec *codec2;
        av_log(avctx, AV_LOG_ERROR,
               "The %s '%s' is experimental but experimental codecs are not enabled, "
               "add '-strict %d' if you want to use it.\n",
               codec_string, codec->name, FF_COMPLIANCE_EXPERIMENTAL);
        codec2 = av_codec_is_encoder(codec) ? avcodec_find_encoder(codec->id) : avcodec_find_decoder(codec->id);
        if (!(codec2->capabilities & CODEC_CAP_EXPERIMENTAL))
            av_log(avctx, AV_LOG_ERROR, "Alternatively use the non experimental %s '%s'.\n",
                codec_string, codec2->name);
        ret = AVERROR_EXPERIMENTAL;
        goto free_and_end;
    }

    if (avctx->codec_type == AVMEDIA_TYPE_AUDIO &&
        (!avctx->time_base.num || !avctx->time_base.den)) {
        avctx->time_base.num = 1;
        avctx->time_base.den = avctx->sample_rate;
    }

    if (!HAVE_THREADS)
        av_log(avctx, AV_LOG_WARNING, "Warning: not compiled with thread support, using thread emulation\n");

    if (CONFIG_FRAME_THREAD_ENCODER) {
        ff_unlock_avcodec(); //we will instanciate a few encoders thus kick the counter to prevent false detection of a problem
        ret = ff_frame_thread_encoder_init(avctx, options ? *options : NULL);
        ff_lock_avcodec(avctx);
        if (ret < 0)
            goto free_and_end;
    }

    if (HAVE_THREADS
        && !(avctx->internal->frame_thread_encoder && (avctx->active_thread_type&FF_THREAD_FRAME))) {
        ret = ff_thread_init(avctx);
        if (ret < 0) {
            goto free_and_end;
        }
    }
    if (!HAVE_THREADS && !(codec->capabilities & CODEC_CAP_AUTO_THREADS))
        avctx->thread_count = 1;

    if (avctx->codec->max_lowres < avctx->lowres || avctx->lowres < 0) {
        av_log(avctx, AV_LOG_ERROR, "The maximum value for lowres supported by the decoder is %d\n",
               avctx->codec->max_lowres);
        ret = AVERROR(EINVAL);
        goto free_and_end;
    }

    if (av_codec_is_encoder(avctx->codec)) {
        int i;
        if (avctx->codec->sample_fmts) {
            for (i = 0; avctx->codec->sample_fmts[i] != AV_SAMPLE_FMT_NONE; i++) {
                if (avctx->sample_fmt == avctx->codec->sample_fmts[i])
                    break;
                if (avctx->channels == 1 &&
                    av_get_planar_sample_fmt(avctx->sample_fmt) ==
                    av_get_planar_sample_fmt(avctx->codec->sample_fmts[i])) {
                    avctx->sample_fmt = avctx->codec->sample_fmts[i];
                    break;
                }
            }
            if (avctx->codec->sample_fmts[i] == AV_SAMPLE_FMT_NONE) {
                char buf[128];
                snprintf(buf, sizeof(buf), "%d", avctx->sample_fmt);
                av_log(avctx, AV_LOG_ERROR, "Specified sample format %s is invalid or not supported\n",
                       (char *)av_x_if_null(av_get_sample_fmt_name(avctx->sample_fmt), buf));
                ret = AVERROR(EINVAL);
                goto free_and_end;
            }
        }
        if (avctx->codec->pix_fmts) {
            for (i = 0; avctx->codec->pix_fmts[i] != AV_PIX_FMT_NONE; i++)
                if (avctx->pix_fmt == avctx->codec->pix_fmts[i])
                    break;
            if (avctx->codec->pix_fmts[i] == AV_PIX_FMT_NONE
                && !((avctx->codec_id == AV_CODEC_ID_MJPEG || avctx->codec_id == AV_CODEC_ID_LJPEG)
                     && avctx->strict_std_compliance <= FF_COMPLIANCE_UNOFFICIAL)) {
                char buf[128];
                snprintf(buf, sizeof(buf), "%d", avctx->pix_fmt);
                av_log(avctx, AV_LOG_ERROR, "Specified pixel format %s is invalid or not supported\n",
                       (char *)av_x_if_null(av_get_pix_fmt_name(avctx->pix_fmt), buf));
                ret = AVERROR(EINVAL);
                goto free_and_end;
            }
        }
        if (avctx->codec->supported_samplerates) {
            for (i = 0; avctx->codec->supported_samplerates[i] != 0; i++)
                if (avctx->sample_rate == avctx->codec->supported_samplerates[i])
                    break;
            if (avctx->codec->supported_samplerates[i] == 0) {
                av_log(avctx, AV_LOG_ERROR, "Specified sample rate %d is not supported\n",
                       avctx->sample_rate);
                ret = AVERROR(EINVAL);
                goto free_and_end;
            }
        }
        if (avctx->codec->channel_layouts) {
            if (!avctx->channel_layout) {
                av_log(avctx, AV_LOG_WARNING, "Channel layout not specified\n");
            } else {
                for (i = 0; avctx->codec->channel_layouts[i] != 0; i++)
                    if (avctx->channel_layout == avctx->codec->channel_layouts[i])
                        break;
                if (avctx->codec->channel_layouts[i] == 0) {
                    char buf[512];
                    av_get_channel_layout_string(buf, sizeof(buf), -1, avctx->channel_layout);
                    av_log(avctx, AV_LOG_ERROR, "Specified channel layout '%s' is not supported\n", buf);
                    ret = AVERROR(EINVAL);
                    goto free_and_end;
                }
            }
        }
        if (avctx->channel_layout && avctx->channels) {
            int channels = av_get_channel_layout_nb_channels(avctx->channel_layout);
            if (channels != avctx->channels) {
                char buf[512];
                av_get_channel_layout_string(buf, sizeof(buf), -1, avctx->channel_layout);
                av_log(avctx, AV_LOG_ERROR,
                       "Channel layout '%s' with %d channels does not match number of specified channels %d\n",
                       buf, channels, avctx->channels);
                ret = AVERROR(EINVAL);
                goto free_and_end;
            }
        } else if (avctx->channel_layout) {
            avctx->channels = av_get_channel_layout_nb_channels(avctx->channel_layout);
        }
        if(avctx->codec_type == AVMEDIA_TYPE_VIDEO &&
           avctx->codec_id != AV_CODEC_ID_PNG // For mplayer
        ) {
            if (avctx->width <= 0 || avctx->height <= 0) {
                av_log(avctx, AV_LOG_ERROR, "dimensions not set\n");
                ret = AVERROR(EINVAL);
                goto free_and_end;
            }
        }
        if (   (avctx->codec_type == AVMEDIA_TYPE_VIDEO || avctx->codec_type == AVMEDIA_TYPE_AUDIO)
            && avctx->bit_rate>0 && avctx->bit_rate<1000) {
            av_log(avctx, AV_LOG_WARNING, "Bitrate %d is extremely low, maybe you mean %dk\n", avctx->bit_rate, avctx->bit_rate);
        }

        if (!avctx->rc_initial_buffer_occupancy)
            avctx->rc_initial_buffer_occupancy = avctx->rc_buffer_size * 3 / 4;
    }

    avctx->pts_correction_num_faulty_pts =
    avctx->pts_correction_num_faulty_dts = 0;
    avctx->pts_correction_last_pts =
    avctx->pts_correction_last_dts = INT64_MIN;

    if (   avctx->codec->init && (!(avctx->active_thread_type&FF_THREAD_FRAME)
        || avctx->internal->frame_thread_encoder)) {
        ret = avctx->codec->init(avctx);
        if (ret < 0) {
            goto free_and_end;
        }
    }

    ret=0;

    if (av_codec_is_decoder(avctx->codec)) {
        if (!avctx->bit_rate)
            avctx->bit_rate = get_bit_rate(avctx);
        /* validate channel layout from the decoder */
        if (avctx->channel_layout) {
            int channels = av_get_channel_layout_nb_channels(avctx->channel_layout);
            if (!avctx->channels)
                avctx->channels = channels;
            else if (channels != avctx->channels) {
                char buf[512];
                av_get_channel_layout_string(buf, sizeof(buf), -1, avctx->channel_layout);
                av_log(avctx, AV_LOG_WARNING,
                       "Channel layout '%s' with %d channels does not match specified number of channels %d: "
                       "ignoring specified channel layout\n",
                       buf, channels, avctx->channels);
                avctx->channel_layout = 0;
            }
        }
        if (avctx->channels && avctx->channels < 0 ||
            avctx->channels > FF_SANE_NB_CHANNELS) {
            ret = AVERROR(EINVAL);
            goto free_and_end;
        }
        if (avctx->sub_charenc) {
            if (avctx->codec_type != AVMEDIA_TYPE_SUBTITLE) {
                av_log(avctx, AV_LOG_ERROR, "Character encoding is only "
                       "supported with subtitles codecs\n");
                ret = AVERROR(EINVAL);
                goto free_and_end;
            } else if (avctx->codec_descriptor->props & AV_CODEC_PROP_BITMAP_SUB) {
                av_log(avctx, AV_LOG_WARNING, "Codec '%s' is bitmap-based, "
                       "subtitles character encoding will be ignored\n",
                       avctx->codec_descriptor->name);
                avctx->sub_charenc_mode = FF_SUB_CHARENC_MODE_DO_NOTHING;
            } else {
                /* input character encoding is set for a text based subtitle
                 * codec at this point */
                if (avctx->sub_charenc_mode == FF_SUB_CHARENC_MODE_AUTOMATIC)
                    avctx->sub_charenc_mode = FF_SUB_CHARENC_MODE_PRE_DECODER;

                if (avctx->sub_charenc_mode == FF_SUB_CHARENC_MODE_PRE_DECODER) {
#if CONFIG_ICONV
                    iconv_t cd = iconv_open("UTF-8", avctx->sub_charenc);
                    if (cd == (iconv_t)-1) {
                        av_log(avctx, AV_LOG_ERROR, "Unable to open iconv context "
                               "with input character encoding \"%s\"\n", avctx->sub_charenc);
                        ret = AVERROR(errno);
                        goto free_and_end;
                    }
                    iconv_close(cd);
#else
                    av_log(avctx, AV_LOG_ERROR, "Character encoding subtitles "
                           "conversion needs a libavcodec built with iconv support "
                           "for this codec\n");
                    ret = AVERROR(ENOSYS);
                    goto free_and_end;
#endif
                }
            }
        }
    }
end:
    ff_unlock_avcodec();
    if (options) {
        av_dict_free(options);
        *options = tmp;
    }

    return ret;
free_and_end:
    av_dict_free(&tmp);
    av_freep(&avctx->priv_data);
    if (avctx->internal)
        av_freep(&avctx->internal->pool);
    av_freep(&avctx->internal);
    avctx->codec = NULL;
    goto end;
}

int ff_alloc_packet2(AVCodecContext *avctx, AVPacket *avpkt, int64_t size)
{
    if (avpkt->size < 0) {
        av_log(avctx, AV_LOG_ERROR, "Invalid negative user packet size %d\n", avpkt->size);
        return AVERROR(EINVAL);
    }
    if (size < 0 || size > INT_MAX - FF_INPUT_BUFFER_PADDING_SIZE) {
        av_log(avctx, AV_LOG_ERROR, "Invalid minimum required packet size %"PRId64" (max allowed is %d)\n",
               size, INT_MAX - FF_INPUT_BUFFER_PADDING_SIZE);
        return AVERROR(EINVAL);
    }

    if (avctx) {
        av_assert0(!avpkt->data || avpkt->data != avctx->internal->byte_buffer);
        if (!avpkt->data || avpkt->size < size) {
            av_fast_padded_malloc(&avctx->internal->byte_buffer, &avctx->internal->byte_buffer_size, size);
            avpkt->data = avctx->internal->byte_buffer;
            avpkt->size = avctx->internal->byte_buffer_size;
            avpkt->destruct = NULL;
        }
    }

    if (avpkt->data) {
        AVBufferRef *buf = avpkt->buf;
#if FF_API_DESTRUCT_PACKET
FF_DISABLE_DEPRECATION_WARNINGS
        void *destruct = avpkt->destruct;
FF_ENABLE_DEPRECATION_WARNINGS
#endif

        if (avpkt->size < size) {
            av_log(avctx, AV_LOG_ERROR, "User packet is too small (%d < %"PRId64")\n", avpkt->size, size);
            return AVERROR(EINVAL);
        }

        av_init_packet(avpkt);
#if FF_API_DESTRUCT_PACKET
FF_DISABLE_DEPRECATION_WARNINGS
        avpkt->destruct = destruct;
FF_ENABLE_DEPRECATION_WARNINGS
#endif
        avpkt->buf      = buf;
        avpkt->size     = size;
        return 0;
    } else {
        int ret = av_new_packet(avpkt, size);
        if (ret < 0)
            av_log(avctx, AV_LOG_ERROR, "Failed to allocate packet of size %"PRId64"\n", size);
        return ret;
    }
}

int ff_alloc_packet(AVPacket *avpkt, int size)
{
    return ff_alloc_packet2(NULL, avpkt, size);
}

/**
 * Pad last frame with silence.
 */
static int pad_last_frame(AVCodecContext *s, AVFrame **dst, const AVFrame *src)
{
    AVFrame *frame = NULL;
    int ret;

    if (!(frame = avcodec_alloc_frame()))
        return AVERROR(ENOMEM);

    frame->format         = src->format;
    frame->channel_layout = src->channel_layout;
    av_frame_set_channels(frame, av_frame_get_channels(src));
    frame->nb_samples     = s->frame_size;
    ret = av_frame_get_buffer(frame, 32);
    if (ret < 0)
        goto fail;

    ret = av_frame_copy_props(frame, src);
    if (ret < 0)
        goto fail;

    if ((ret = av_samples_copy(frame->extended_data, src->extended_data, 0, 0,
                               src->nb_samples, s->channels, s->sample_fmt)) < 0)
        goto fail;
    if ((ret = av_samples_set_silence(frame->extended_data, src->nb_samples,
                                      frame->nb_samples - src->nb_samples,
                                      s->channels, s->sample_fmt)) < 0)
        goto fail;

    *dst = frame;

    return 0;

fail:
    av_frame_free(&frame);
    return ret;
}

int attribute_align_arg avcodec_encode_audio2(AVCodecContext *avctx,
                                              AVPacket *avpkt,
                                              const AVFrame *frame,
                                              int *got_packet_ptr)
{
    AVFrame tmp;
    AVFrame *padded_frame = NULL;
    int ret;
    AVPacket user_pkt = *avpkt;
    int needs_realloc = !user_pkt.data;

    *got_packet_ptr = 0;

    if (!(avctx->codec->capabilities & CODEC_CAP_DELAY) && !frame) {
        av_free_packet(avpkt);
        av_init_packet(avpkt);
        return 0;
    }

    /* ensure that extended_data is properly set */
    if (frame && !frame->extended_data) {
        if (av_sample_fmt_is_planar(avctx->sample_fmt) &&
            avctx->channels > AV_NUM_DATA_POINTERS) {
            av_log(avctx, AV_LOG_ERROR, "Encoding to a planar sample format, "
                                        "with more than %d channels, but extended_data is not set.\n",
                   AV_NUM_DATA_POINTERS);
            return AVERROR(EINVAL);
        }
        av_log(avctx, AV_LOG_WARNING, "extended_data is not set.\n");

        tmp = *frame;
        tmp.extended_data = tmp.data;
        frame = &tmp;
    }

    /* check for valid frame size */
    if (frame) {
        if (avctx->codec->capabilities & CODEC_CAP_SMALL_LAST_FRAME) {
            if (frame->nb_samples > avctx->frame_size) {
                av_log(avctx, AV_LOG_ERROR, "more samples than frame size (avcodec_encode_audio2)\n");
                return AVERROR(EINVAL);
            }
        } else if (!(avctx->codec->capabilities & CODEC_CAP_VARIABLE_FRAME_SIZE)) {
            if (frame->nb_samples < avctx->frame_size &&
                !avctx->internal->last_audio_frame) {
                ret = pad_last_frame(avctx, &padded_frame, frame);
                if (ret < 0)
                    return ret;

                frame = padded_frame;
                avctx->internal->last_audio_frame = 1;
            }

            if (frame->nb_samples != avctx->frame_size) {
                av_log(avctx, AV_LOG_ERROR, "nb_samples (%d) != frame_size (%d) (avcodec_encode_audio2)\n", frame->nb_samples, avctx->frame_size);
                ret = AVERROR(EINVAL);
                goto end;
            }
        }
    }

    ret = avctx->codec->encode2(avctx, avpkt, frame, got_packet_ptr);
    if (!ret) {
        if (*got_packet_ptr) {
            if (!(avctx->codec->capabilities & CODEC_CAP_DELAY)) {
                if (avpkt->pts == AV_NOPTS_VALUE)
                    avpkt->pts = frame->pts;
                if (!avpkt->duration)
                    avpkt->duration = ff_samples_to_time_base(avctx,
                                                              frame->nb_samples);
            }
            avpkt->dts = avpkt->pts;
        } else {
            avpkt->size = 0;
        }
    }
    if (avpkt->data && avpkt->data == avctx->internal->byte_buffer) {
        needs_realloc = 0;
        if (user_pkt.data) {
            if (user_pkt.size >= avpkt->size) {
                memcpy(user_pkt.data, avpkt->data, avpkt->size);
            } else {
                av_log(avctx, AV_LOG_ERROR, "Provided packet is too small, needs to be %d\n", avpkt->size);
                avpkt->size = user_pkt.size;
                ret = -1;
            }
            avpkt->buf      = user_pkt.buf;
            avpkt->data     = user_pkt.data;
            avpkt->destruct = user_pkt.destruct;
        } else {
            if (av_dup_packet(avpkt) < 0) {
                ret = AVERROR(ENOMEM);
            }
        }
    }

    if (!ret) {
        if (needs_realloc && avpkt->data) {
            ret = av_buffer_realloc(&avpkt->buf, avpkt->size + FF_INPUT_BUFFER_PADDING_SIZE);
            if (ret >= 0)
                avpkt->data = avpkt->buf->data;
        }

        avctx->frame_number++;
    }

    if (ret < 0 || !*got_packet_ptr) {
        av_free_packet(avpkt);
        av_init_packet(avpkt);
        goto end;
    }

    /* NOTE: if we add any audio encoders which output non-keyframe packets,
     *       this needs to be moved to the encoders, but for now we can do it
     *       here to simplify things */
    avpkt->flags |= AV_PKT_FLAG_KEY;

end:
    av_frame_free(&padded_frame);

    return ret;
}

#if FF_API_OLD_ENCODE_AUDIO
int attribute_align_arg avcodec_encode_audio(AVCodecContext *avctx,
                                             uint8_t *buf, int buf_size,
                                             const short *samples)
{
    AVPacket pkt;
    AVFrame frame0 = { { 0 } };
    AVFrame *frame;
    int ret, samples_size, got_packet;

    av_init_packet(&pkt);
    pkt.data = buf;
    pkt.size = buf_size;

    if (samples) {
        frame = &frame0;
        avcodec_get_frame_defaults(frame);

        if (avctx->frame_size) {
            frame->nb_samples = avctx->frame_size;
        } else {
            /* if frame_size is not set, the number of samples must be
             * calculated from the buffer size */
            int64_t nb_samples;
            if (!av_get_bits_per_sample(avctx->codec_id)) {
                av_log(avctx, AV_LOG_ERROR, "avcodec_encode_audio() does not "
                                            "support this codec\n");
                return AVERROR(EINVAL);
            }
            nb_samples = (int64_t)buf_size * 8 /
                         (av_get_bits_per_sample(avctx->codec_id) *
                          avctx->channels);
            if (nb_samples >= INT_MAX)
                return AVERROR(EINVAL);
            frame->nb_samples = nb_samples;
        }

        /* it is assumed that the samples buffer is large enough based on the
         * relevant parameters */
        samples_size = av_samples_get_buffer_size(NULL, avctx->channels,
                                                  frame->nb_samples,
                                                  avctx->sample_fmt, 1);
        if ((ret = avcodec_fill_audio_frame(frame, avctx->channels,
                                            avctx->sample_fmt,
                                            (const uint8_t *)samples,
                                            samples_size, 1)) < 0)
            return ret;

        /* fabricate frame pts from sample count.
         * this is needed because the avcodec_encode_audio() API does not have
         * a way for the user to provide pts */
        if (avctx->sample_rate && avctx->time_base.num)
            frame->pts = ff_samples_to_time_base(avctx,
                                                 avctx->internal->sample_count);
        else
            frame->pts = AV_NOPTS_VALUE;
        avctx->internal->sample_count += frame->nb_samples;
    } else {
        frame = NULL;
    }

    got_packet = 0;
    ret = avcodec_encode_audio2(avctx, &pkt, frame, &got_packet);
    if (!ret && got_packet && avctx->coded_frame) {
        avctx->coded_frame->pts       = pkt.pts;
        avctx->coded_frame->key_frame = !!(pkt.flags & AV_PKT_FLAG_KEY);
    }
    /* free any side data since we cannot return it */
    av_packet_free_side_data(&pkt);

    if (frame && frame->extended_data != frame->data)
        av_freep(&frame->extended_data);

    return ret ? ret : pkt.size;
}

#endif

#if FF_API_OLD_ENCODE_VIDEO
int attribute_align_arg avcodec_encode_video(AVCodecContext *avctx, uint8_t *buf, int buf_size,
                                             const AVFrame *pict)
{
    AVPacket pkt;
    int ret, got_packet = 0;

    if (buf_size < FF_MIN_BUFFER_SIZE) {
        av_log(avctx, AV_LOG_ERROR, "buffer smaller than minimum size\n");
        return -1;
    }

    av_init_packet(&pkt);
    pkt.data = buf;
    pkt.size = buf_size;

    ret = avcodec_encode_video2(avctx, &pkt, pict, &got_packet);
    if (!ret && got_packet && avctx->coded_frame) {
        avctx->coded_frame->pts       = pkt.pts;
        avctx->coded_frame->key_frame = !!(pkt.flags & AV_PKT_FLAG_KEY);
    }

    /* free any side data since we cannot return it */
    if (pkt.side_data_elems > 0) {
        int i;
        for (i = 0; i < pkt.side_data_elems; i++)
            av_free(pkt.side_data[i].data);
        av_freep(&pkt.side_data);
        pkt.side_data_elems = 0;
    }

    return ret ? ret : pkt.size;
}

#endif

int attribute_align_arg avcodec_encode_video2(AVCodecContext *avctx,
                                              AVPacket *avpkt,
                                              const AVFrame *frame,
                                              int *got_packet_ptr)
{
    int ret;
    AVPacket user_pkt = *avpkt;
    int needs_realloc = !user_pkt.data;

    *got_packet_ptr = 0;

    if(CONFIG_FRAME_THREAD_ENCODER &&
       avctx->internal->frame_thread_encoder && (avctx->active_thread_type&FF_THREAD_FRAME))
        return ff_thread_video_encode_frame(avctx, avpkt, frame, got_packet_ptr);

    if ((avctx->flags&CODEC_FLAG_PASS1) && avctx->stats_out)
        avctx->stats_out[0] = '\0';

    if (!(avctx->codec->capabilities & CODEC_CAP_DELAY) && !frame) {
        av_free_packet(avpkt);
        av_init_packet(avpkt);
        avpkt->size = 0;
        return 0;
    }

    if (av_image_check_size(avctx->width, avctx->height, 0, avctx))
        return AVERROR(EINVAL);

    av_assert0(avctx->codec->encode2);

    ret = avctx->codec->encode2(avctx, avpkt, frame, got_packet_ptr);
    av_assert0(ret <= 0);

    if (avpkt->data && avpkt->data == avctx->internal->byte_buffer) {
        needs_realloc = 0;
        if (user_pkt.data) {
            if (user_pkt.size >= avpkt->size) {
                memcpy(user_pkt.data, avpkt->data, avpkt->size);
            } else {
                av_log(avctx, AV_LOG_ERROR, "Provided packet is too small, needs to be %d\n", avpkt->size);
                avpkt->size = user_pkt.size;
                ret = -1;
            }
            avpkt->buf      = user_pkt.buf;
            avpkt->data     = user_pkt.data;
            avpkt->destruct = user_pkt.destruct;
        } else {
            if (av_dup_packet(avpkt) < 0) {
                ret = AVERROR(ENOMEM);
            }
        }
    }

    if (!ret) {
        if (!*got_packet_ptr)
            avpkt->size = 0;
        else if (!(avctx->codec->capabilities & CODEC_CAP_DELAY))
            avpkt->pts = avpkt->dts = frame->pts;

        if (needs_realloc && avpkt->data) {
            ret = av_buffer_realloc(&avpkt->buf, avpkt->size + FF_INPUT_BUFFER_PADDING_SIZE);
            if (ret >= 0)
                avpkt->data = avpkt->buf->data;
        }

        avctx->frame_number++;
    }

    if (ret < 0 || !*got_packet_ptr)
        av_free_packet(avpkt);
    else
        av_packet_merge_side_data(avpkt);

    emms_c();
    return ret;
}

int avcodec_encode_subtitle(AVCodecContext *avctx, uint8_t *buf, int buf_size,
                            const AVSubtitle *sub)
{
    int ret;
    if (sub->start_display_time) {
        av_log(avctx, AV_LOG_ERROR, "start_display_time must be 0.\n");
        return -1;
    }

    ret = avctx->codec->encode_sub(avctx, buf, buf_size, sub);
    avctx->frame_number++;
    return ret;
}

/**
 * Attempt to guess proper monotonic timestamps for decoded video frames
 * which might have incorrect times. Input timestamps may wrap around, in
 * which case the output will as well.
 *
 * @param pts the pts field of the decoded AVPacket, as passed through
 * AVFrame.pkt_pts
 * @param dts the dts field of the decoded AVPacket
 * @return one of the input values, may be AV_NOPTS_VALUE
 */
static int64_t guess_correct_pts(AVCodecContext *ctx,
                                 int64_t reordered_pts, int64_t dts)
{
    int64_t pts = AV_NOPTS_VALUE;

    if (dts != AV_NOPTS_VALUE) {
        ctx->pts_correction_num_faulty_dts += dts <= ctx->pts_correction_last_dts;
        ctx->pts_correction_last_dts = dts;
    }
    if (reordered_pts != AV_NOPTS_VALUE) {
        ctx->pts_correction_num_faulty_pts += reordered_pts <= ctx->pts_correction_last_pts;
        ctx->pts_correction_last_pts = reordered_pts;
    }
    if ((ctx->pts_correction_num_faulty_pts<=ctx->pts_correction_num_faulty_dts || dts == AV_NOPTS_VALUE)
       && reordered_pts != AV_NOPTS_VALUE)
        pts = reordered_pts;
    else
        pts = dts;

    return pts;
}

static int apply_param_change(AVCodecContext *avctx, AVPacket *avpkt)
{
    int size = 0, ret;
    const uint8_t *data;
    uint32_t flags;

    data = av_packet_get_side_data(avpkt, AV_PKT_DATA_PARAM_CHANGE, &size);
    if (!data)
        return 0;

    if (!(avctx->codec->capabilities & CODEC_CAP_PARAM_CHANGE)) {
        av_log(avctx, AV_LOG_ERROR, "This decoder does not support parameter "
               "changes, but PARAM_CHANGE side data was sent to it.\n");
        return AVERROR(EINVAL);
    }

    if (size < 4)
        goto fail;

    flags = bytestream_get_le32(&data);
    size -= 4;

    if (flags & AV_SIDE_DATA_PARAM_CHANGE_CHANNEL_COUNT) {
        if (size < 4)
            goto fail;
        avctx->channels = bytestream_get_le32(&data);
        size -= 4;
    }
    if (flags & AV_SIDE_DATA_PARAM_CHANGE_CHANNEL_LAYOUT) {
        if (size < 8)
            goto fail;
        avctx->channel_layout = bytestream_get_le64(&data);
        size -= 8;
    }
    if (flags & AV_SIDE_DATA_PARAM_CHANGE_SAMPLE_RATE) {
        if (size < 4)
            goto fail;
        avctx->sample_rate = bytestream_get_le32(&data);
        size -= 4;
    }
    if (flags & AV_SIDE_DATA_PARAM_CHANGE_DIMENSIONS) {
        if (size < 8)
            goto fail;
        avctx->width  = bytestream_get_le32(&data);
        avctx->height = bytestream_get_le32(&data);
        size -= 8;
        ret = ff_set_dimensions(avctx, avctx->width, avctx->height);
        if (ret < 0)
            return ret;
    }

    return 0;
fail:
    av_log(avctx, AV_LOG_ERROR, "PARAM_CHANGE side data too small.\n");
    return AVERROR_INVALIDDATA;
}

static int add_metadata_from_side_data(AVCodecContext *avctx, AVFrame *frame)
{
    int size, ret = 0;
    const uint8_t *side_metadata;
    const uint8_t *end;

    side_metadata = av_packet_get_side_data(avctx->pkt,
                                            AV_PKT_DATA_STRINGS_METADATA, &size);
    if (!side_metadata)
        goto end;
    end = side_metadata + size;
    if (size && end[-1])
        return AVERROR_INVALIDDATA;
    while (side_metadata < end) {
        const uint8_t *key = side_metadata;
        const uint8_t *val = side_metadata + strlen(key) + 1;
        int ret;

        if (val >= end)
            return AVERROR_INVALIDDATA;

        ret = av_dict_set(avpriv_frame_get_metadatap(frame), key, val, 0);
        if (ret < 0)
            break;
        side_metadata = val + strlen(val) + 1;
    }
end:
    return ret;
}

int attribute_align_arg avcodec_decode_video2(AVCodecContext *avctx, AVFrame *picture,
                                              int *got_picture_ptr,
                                              const AVPacket *avpkt)
{
    AVCodecInternal *avci = avctx->internal;
    int ret;
    // copy to ensure we do not change avpkt
    AVPacket tmp = *avpkt;

    if (!avctx->codec)
        return AVERROR(EINVAL);
    if (avctx->codec->type != AVMEDIA_TYPE_VIDEO) {
        av_log(avctx, AV_LOG_ERROR, "Invalid media type for video\n");
        return AVERROR(EINVAL);
    }

    *got_picture_ptr = 0;
    if ((avctx->coded_width || avctx->coded_height) && av_image_check_size(avctx->coded_width, avctx->coded_height, 0, avctx))
        return AVERROR(EINVAL);

    avcodec_get_frame_defaults(picture);

    if (!avctx->refcounted_frames)
        av_frame_unref(&avci->to_free);

    if ((avctx->codec->capabilities & CODEC_CAP_DELAY) || avpkt->size || (avctx->active_thread_type & FF_THREAD_FRAME)) {
        int did_split = av_packet_split_side_data(&tmp);
        ret = apply_param_change(avctx, &tmp);
        if (ret < 0) {
            av_log(avctx, AV_LOG_ERROR, "Error applying parameter changes.\n");
            if (avctx->err_recognition & AV_EF_EXPLODE)
                goto fail;
        }

        avctx->pkt = &tmp;
        if (HAVE_THREADS && avctx->active_thread_type & FF_THREAD_FRAME)
            ret = ff_thread_decode_frame(avctx, picture, got_picture_ptr,
                                         &tmp);
        else {
            ret = avctx->codec->decode(avctx, picture, got_picture_ptr,
                                       &tmp);
            picture->pkt_dts = avpkt->dts;

            if(!avctx->has_b_frames){
                av_frame_set_pkt_pos(picture, avpkt->pos);
            }
            //FIXME these should be under if(!avctx->has_b_frames)
            /* get_buffer is supposed to set frame parameters */
            if (!(avctx->codec->capabilities & CODEC_CAP_DR1)) {
                if (!picture->sample_aspect_ratio.num)    picture->sample_aspect_ratio = avctx->sample_aspect_ratio;
                if (!picture->width)                      picture->width               = avctx->width;
                if (!picture->height)                     picture->height              = avctx->height;
                if (picture->format == AV_PIX_FMT_NONE)   picture->format              = avctx->pix_fmt;
            }
        }
        add_metadata_from_side_data(avctx, picture);

fail:
        emms_c(); //needed to avoid an emms_c() call before every return;

        avctx->pkt = NULL;
        if (did_split) {
            av_packet_free_side_data(&tmp);
            if(ret == tmp.size)
                ret = avpkt->size;
        }

        if (ret < 0 && picture->data[0])
            av_frame_unref(picture);

        if (*got_picture_ptr) {
            if (!avctx->refcounted_frames) {
                avci->to_free = *picture;
                avci->to_free.extended_data = avci->to_free.data;
                memset(picture->buf, 0, sizeof(picture->buf));
            }

            avctx->frame_number++;
            av_frame_set_best_effort_timestamp(picture,
                                               guess_correct_pts(avctx,
                                                                 picture->pkt_pts,
                                                                 picture->pkt_dts));
        }
    } else
        ret = 0;

    /* many decoders assign whole AVFrames, thus overwriting extended_data;
     * make sure it's set correctly */
    picture->extended_data = picture->data;

    return ret;
}

#if FF_API_OLD_DECODE_AUDIO
int attribute_align_arg avcodec_decode_audio3(AVCodecContext *avctx, int16_t *samples,
                                              int *frame_size_ptr,
                                              AVPacket *avpkt)
{
    AVFrame frame = { { 0 } };
    int ret, got_frame = 0;

    if (avctx->get_buffer != avcodec_default_get_buffer) {
        av_log(avctx, AV_LOG_ERROR, "Custom get_buffer() for use with"
                                    "avcodec_decode_audio3() detected. Overriding with avcodec_default_get_buffer\n");
        av_log(avctx, AV_LOG_ERROR, "Please port your application to "
                                    "avcodec_decode_audio4()\n");
        avctx->get_buffer = avcodec_default_get_buffer;
        avctx->release_buffer = avcodec_default_release_buffer;
    }

    ret = avcodec_decode_audio4(avctx, &frame, &got_frame, avpkt);

    if (ret >= 0 && got_frame) {
        int ch, plane_size;
        int planar    = av_sample_fmt_is_planar(avctx->sample_fmt);
        int data_size = av_samples_get_buffer_size(&plane_size, avctx->channels,
                                                   frame.nb_samples,
                                                   avctx->sample_fmt, 1);
        if (*frame_size_ptr < data_size) {
            av_log(avctx, AV_LOG_ERROR, "output buffer size is too small for "
                                        "the current frame (%d < %d)\n", *frame_size_ptr, data_size);
            return AVERROR(EINVAL);
        }

        memcpy(samples, frame.extended_data[0], plane_size);

        if (planar && avctx->channels > 1) {
            uint8_t *out = ((uint8_t *)samples) + plane_size;
            for (ch = 1; ch < avctx->channels; ch++) {
                memcpy(out, frame.extended_data[ch], plane_size);
                out += plane_size;
            }
        }
        *frame_size_ptr = data_size;
    } else {
        *frame_size_ptr = 0;
    }
    return ret;
}

#endif

int attribute_align_arg avcodec_decode_audio4(AVCodecContext *avctx,
                                              AVFrame *frame,
                                              int *got_frame_ptr,
                                              const AVPacket *avpkt)
{
    AVCodecInternal *avci = avctx->internal;
    int planar, channels;
    int ret = 0;

    *got_frame_ptr = 0;

    if (!avpkt->data && avpkt->size) {
        av_log(avctx, AV_LOG_ERROR, "invalid packet: NULL data, size != 0\n");
        return AVERROR(EINVAL);
    }
    if (!avctx->codec)
        return AVERROR(EINVAL);
    if (avctx->codec->type != AVMEDIA_TYPE_AUDIO) {
        av_log(avctx, AV_LOG_ERROR, "Invalid media type for audio\n");
        return AVERROR(EINVAL);
    }

    avcodec_get_frame_defaults(frame);

    if (!avctx->refcounted_frames)
        av_frame_unref(&avci->to_free);

    if ((avctx->codec->capabilities & CODEC_CAP_DELAY) || avpkt->size || (avctx->active_thread_type & FF_THREAD_FRAME)) {
        uint8_t *side;
        int side_size;
        uint32_t discard_padding = 0;
        // copy to ensure we do not change avpkt
        AVPacket tmp = *avpkt;
        int did_split = av_packet_split_side_data(&tmp);
        ret = apply_param_change(avctx, &tmp);
        if (ret < 0) {
            av_log(avctx, AV_LOG_ERROR, "Error applying parameter changes.\n");
            if (avctx->err_recognition & AV_EF_EXPLODE)
                goto fail;
        }

        avctx->pkt = &tmp;
        if (HAVE_THREADS && avctx->active_thread_type & FF_THREAD_FRAME)
            ret = ff_thread_decode_frame(avctx, frame, got_frame_ptr, &tmp);
        else {
            ret = avctx->codec->decode(avctx, frame, got_frame_ptr, &tmp);
            frame->pkt_dts = avpkt->dts;
        }
        if (ret >= 0 && *got_frame_ptr) {
            add_metadata_from_side_data(avctx, frame);
            avctx->frame_number++;
            av_frame_set_best_effort_timestamp(frame,
                                               guess_correct_pts(avctx,
                                                                 frame->pkt_pts,
                                                                 frame->pkt_dts));
            if (frame->format == AV_SAMPLE_FMT_NONE)
                frame->format = avctx->sample_fmt;
            if (!frame->channel_layout)
                frame->channel_layout = avctx->channel_layout;
            if (!av_frame_get_channels(frame))
                av_frame_set_channels(frame, avctx->channels);
            if (!frame->sample_rate)
                frame->sample_rate = avctx->sample_rate;
        }

        side= av_packet_get_side_data(avctx->pkt, AV_PKT_DATA_SKIP_SAMPLES, &side_size);
        if(side && side_size>=10) {
            avctx->internal->skip_samples = AV_RL32(side);
            av_log(avctx, AV_LOG_DEBUG, "skip %d samples due to side data\n",
                   avctx->internal->skip_samples);
            discard_padding = AV_RL32(side + 4);
        }
        if (avctx->internal->skip_samples && *got_frame_ptr) {
            if(frame->nb_samples <= avctx->internal->skip_samples){
                *got_frame_ptr = 0;
                avctx->internal->skip_samples -= frame->nb_samples;
                av_log(avctx, AV_LOG_DEBUG, "skip whole frame, skip left: %d\n",
                       avctx->internal->skip_samples);
            } else {
                av_samples_copy(frame->extended_data, frame->extended_data, 0, avctx->internal->skip_samples,
                                frame->nb_samples - avctx->internal->skip_samples, avctx->channels, frame->format);
                if(avctx->pkt_timebase.num && avctx->sample_rate) {
                    int64_t diff_ts = av_rescale_q(avctx->internal->skip_samples,
                                                   (AVRational){1, avctx->sample_rate},
                                                   avctx->pkt_timebase);
                    if(frame->pkt_pts!=AV_NOPTS_VALUE)
                        frame->pkt_pts += diff_ts;
                    if(frame->pkt_dts!=AV_NOPTS_VALUE)
                        frame->pkt_dts += diff_ts;
                    if (av_frame_get_pkt_duration(frame) >= diff_ts)
                        av_frame_set_pkt_duration(frame, av_frame_get_pkt_duration(frame) - diff_ts);
                } else {
                    av_log(avctx, AV_LOG_WARNING, "Could not update timestamps for skipped samples.\n");
                }
                av_log(avctx, AV_LOG_DEBUG, "skip %d/%d samples\n",
                       avctx->internal->skip_samples, frame->nb_samples);
                frame->nb_samples -= avctx->internal->skip_samples;
                avctx->internal->skip_samples = 0;
            }
        }

        if (discard_padding > 0 && discard_padding <= frame->nb_samples && *got_frame_ptr) {
            if (discard_padding == frame->nb_samples) {
                *got_frame_ptr = 0;
            } else {
                if(avctx->pkt_timebase.num && avctx->sample_rate) {
                    int64_t diff_ts = av_rescale_q(frame->nb_samples - discard_padding,
                                                   (AVRational){1, avctx->sample_rate},
                                                   avctx->pkt_timebase);
                    if (av_frame_get_pkt_duration(frame) >= diff_ts)
                        av_frame_set_pkt_duration(frame, av_frame_get_pkt_duration(frame) - diff_ts);
                } else {
                    av_log(avctx, AV_LOG_WARNING, "Could not update timestamps for discarded samples.\n");
                }
                av_log(avctx, AV_LOG_DEBUG, "discard %d/%d samples\n",
                       discard_padding, frame->nb_samples);
                frame->nb_samples -= discard_padding;
            }
        }
fail:
        avctx->pkt = NULL;
        if (did_split) {
            av_packet_free_side_data(&tmp);
            if(ret == tmp.size)
                ret = avpkt->size;
        }

        if (ret >= 0 && *got_frame_ptr) {
            if (!avctx->refcounted_frames) {
                avci->to_free = *frame;
                avci->to_free.extended_data = avci->to_free.data;
                memset(frame->buf, 0, sizeof(frame->buf));
                frame->extended_buf    = NULL;
                frame->nb_extended_buf = 0;
            }
        } else if (frame->data[0])
            av_frame_unref(frame);
    }

    /* many decoders assign whole AVFrames, thus overwriting extended_data;
     * make sure it's set correctly; assume decoders that actually use
     * extended_data are doing it correctly */
    if (*got_frame_ptr) {
        planar   = av_sample_fmt_is_planar(frame->format);
        channels = av_frame_get_channels(frame);
        if (!(planar && channels > AV_NUM_DATA_POINTERS))
            frame->extended_data = frame->data;
    } else {
        frame->extended_data = NULL;
    }

    return ret;
}

#define UTF8_MAX_BYTES 4 /* 5 and 6 bytes sequences should not be used */
static int recode_subtitle(AVCodecContext *avctx,
                           AVPacket *outpkt, const AVPacket *inpkt)
{
#if CONFIG_ICONV
    iconv_t cd = (iconv_t)-1;
    int ret = 0;
    char *inb, *outb;
    size_t inl, outl;
    AVPacket tmp;
#endif

    if (avctx->sub_charenc_mode != FF_SUB_CHARENC_MODE_PRE_DECODER || inpkt->size == 0)
        return 0;

#if CONFIG_ICONV
    cd = iconv_open("UTF-8", avctx->sub_charenc);
    av_assert0(cd != (iconv_t)-1);

    inb = inpkt->data;
    inl = inpkt->size;

    if (inl >= INT_MAX / UTF8_MAX_BYTES - FF_INPUT_BUFFER_PADDING_SIZE) {
        av_log(avctx, AV_LOG_ERROR, "Subtitles packet is too big for recoding\n");
        ret = AVERROR(ENOMEM);
        goto end;
    }

    ret = av_new_packet(&tmp, inl * UTF8_MAX_BYTES);
    if (ret < 0)
        goto end;
    outpkt->buf  = tmp.buf;
    outpkt->data = tmp.data;
    outpkt->size = tmp.size;
    outb = outpkt->data;
    outl = outpkt->size;

    if (iconv(cd, &inb, &inl, &outb, &outl) == (size_t)-1 ||
        iconv(cd, NULL, NULL, &outb, &outl) == (size_t)-1 ||
        outl >= outpkt->size || inl != 0) {
        av_log(avctx, AV_LOG_ERROR, "Unable to recode subtitle event \"%s\" "
               "from %s to UTF-8\n", inpkt->data, avctx->sub_charenc);
        av_free_packet(&tmp);
        ret = AVERROR(errno);
        goto end;
    }
    outpkt->size -= outl;
    memset(outpkt->data + outpkt->size, 0, outl);

end:
    if (cd != (iconv_t)-1)
        iconv_close(cd);
    return ret;
#else
    av_assert0(!"requesting subtitles recoding without iconv");
#endif
}

static int utf8_check(const uint8_t *str)
{
    const uint8_t *byte;
    uint32_t codepoint, min;

    while (*str) {
        byte = str;
        GET_UTF8(codepoint, *(byte++), return 0;);
        min = byte - str == 1 ? 0 : byte - str == 2 ? 0x80 :
              1 << (5 * (byte - str) - 4);
        if (codepoint < min || codepoint >= 0x110000 ||
            codepoint == 0xFFFE /* BOM */ ||
            codepoint >= 0xD800 && codepoint <= 0xDFFF /* surrogates */)
            return 0;
        str = byte;
    }
    return 1;
}

int avcodec_decode_subtitle2(AVCodecContext *avctx, AVSubtitle *sub,
                             int *got_sub_ptr,
                             AVPacket *avpkt)
{
    int i, ret = 0;

    if (!avpkt->data && avpkt->size) {
        av_log(avctx, AV_LOG_ERROR, "invalid packet: NULL data, size != 0\n");
        return AVERROR(EINVAL);
    }
    if (!avctx->codec)
        return AVERROR(EINVAL);
    if (avctx->codec->type != AVMEDIA_TYPE_SUBTITLE) {
        av_log(avctx, AV_LOG_ERROR, "Invalid media type for subtitles\n");
        return AVERROR(EINVAL);
    }

    *got_sub_ptr = 0;
    avcodec_get_subtitle_defaults(sub);

    if ((avctx->codec->capabilities & CODEC_CAP_DELAY) || avpkt->size) {
        AVPacket pkt_recoded;
        AVPacket tmp = *avpkt;
        int did_split = av_packet_split_side_data(&tmp);
        //apply_param_change(avctx, &tmp);

        pkt_recoded = tmp;
        ret = recode_subtitle(avctx, &pkt_recoded, &tmp);
        if (ret < 0) {
            *got_sub_ptr = 0;
        } else {
            avctx->pkt = &pkt_recoded;

            if (avctx->pkt_timebase.den && avpkt->pts != AV_NOPTS_VALUE)
                sub->pts = av_rescale_q(avpkt->pts,
                                        avctx->pkt_timebase, AV_TIME_BASE_Q);
            ret = avctx->codec->decode(avctx, sub, got_sub_ptr, &pkt_recoded);
            av_assert1((ret >= 0) >= !!*got_sub_ptr &&
                       !!*got_sub_ptr >= !!sub->num_rects);

            if (sub->num_rects && !sub->end_display_time && avpkt->duration &&
                avctx->pkt_timebase.num) {
                AVRational ms = { 1, 1000 };
                sub->end_display_time = av_rescale_q(avpkt->duration,
                                                     avctx->pkt_timebase, ms);
            }

            for (i = 0; i < sub->num_rects; i++) {
                if (sub->rects[i]->ass && !utf8_check(sub->rects[i]->ass)) {
                    av_log(avctx, AV_LOG_ERROR,
                           "Invalid UTF-8 in decoded subtitles text; "
                           "maybe missing -sub_charenc option\n");
                    avsubtitle_free(sub);
                    return AVERROR_INVALIDDATA;
                }
            }

            if (tmp.data != pkt_recoded.data) { // did we recode?
                /* prevent from destroying side data from original packet */
                pkt_recoded.side_data = NULL;
                pkt_recoded.side_data_elems = 0;

                av_free_packet(&pkt_recoded);
            }
            if (avctx->codec_descriptor->props & AV_CODEC_PROP_BITMAP_SUB)
                sub->format = 0;
            else if (avctx->codec_descriptor->props & AV_CODEC_PROP_TEXT_SUB)
                sub->format = 1;
            avctx->pkt = NULL;
        }

        if (did_split) {
            av_packet_free_side_data(&tmp);
            if(ret == tmp.size)
                ret = avpkt->size;
        }

        if (*got_sub_ptr)
            avctx->frame_number++;
    }

    return ret;
}

void avsubtitle_free(AVSubtitle *sub)
{
    int i;

    for (i = 0; i < sub->num_rects; i++) {
        av_freep(&sub->rects[i]->pict.data[0]);
        av_freep(&sub->rects[i]->pict.data[1]);
        av_freep(&sub->rects[i]->pict.data[2]);
        av_freep(&sub->rects[i]->pict.data[3]);
        av_freep(&sub->rects[i]->text);
        av_freep(&sub->rects[i]->ass);
        av_freep(&sub->rects[i]);
    }

    av_freep(&sub->rects);

    memset(sub, 0, sizeof(AVSubtitle));
}

av_cold int ff_codec_close_recursive(AVCodecContext *avctx)
{
    int ret = 0;

    ff_unlock_avcodec();

    ret = avcodec_close(avctx);

    ff_lock_avcodec(NULL);
    return ret;
}

av_cold int avcodec_close(AVCodecContext *avctx)
{
    int ret;

    if (!avctx)
        return 0;

    ret = ff_lock_avcodec(avctx);
    if (ret < 0)
        return ret;

    if (avcodec_is_open(avctx)) {
        FramePool *pool = avctx->internal->pool;
        int i;
        if (CONFIG_FRAME_THREAD_ENCODER &&
            avctx->internal->frame_thread_encoder && avctx->thread_count > 1) {
            ff_unlock_avcodec();
            ff_frame_thread_encoder_free(avctx);
            ff_lock_avcodec(avctx);
        }
        if (HAVE_THREADS && avctx->thread_opaque)
            ff_thread_free(avctx);
        if (avctx->codec && avctx->codec->close)
            avctx->codec->close(avctx);
        avctx->coded_frame = NULL;
        avctx->internal->byte_buffer_size = 0;
        av_freep(&avctx->internal->byte_buffer);
        if (!avctx->refcounted_frames)
            av_frame_unref(&avctx->internal->to_free);
        for (i = 0; i < FF_ARRAY_ELEMS(pool->pools); i++)
            av_buffer_pool_uninit(&pool->pools[i]);
        av_freep(&avctx->internal->pool);
        av_freep(&avctx->internal);
    }

    if (avctx->priv_data && avctx->codec && avctx->codec->priv_class)
        av_opt_free(avctx->priv_data);
    av_opt_free(avctx);
    av_freep(&avctx->priv_data);
    if (av_codec_is_encoder(avctx->codec))
        av_freep(&avctx->extradata);
    avctx->codec = NULL;
    avctx->active_thread_type = 0;

    ff_unlock_avcodec();
    return 0;
}

static enum AVCodecID remap_deprecated_codec_id(enum AVCodecID id)
{
    switch(id){
        //This is for future deprecatec codec ids, its empty since
        //last major bump but will fill up again over time, please don't remove it
//         case AV_CODEC_ID_UTVIDEO_DEPRECATED: return AV_CODEC_ID_UTVIDEO;
        case AV_CODEC_ID_OPUS_DEPRECATED: return AV_CODEC_ID_OPUS;
        case AV_CODEC_ID_TAK_DEPRECATED : return AV_CODEC_ID_TAK;
        case AV_CODEC_ID_PCM_S24LE_PLANAR_DEPRECATED : return AV_CODEC_ID_PCM_S24LE_PLANAR;
        case AV_CODEC_ID_PCM_S32LE_PLANAR_DEPRECATED : return AV_CODEC_ID_PCM_S32LE_PLANAR;
        case AV_CODEC_ID_ESCAPE130_DEPRECATED : return AV_CODEC_ID_ESCAPE130;
        case AV_CODEC_ID_G2M_DEPRECATED : return AV_CODEC_ID_G2M;
        case AV_CODEC_ID_WEBP_DEPRECATED: return AV_CODEC_ID_WEBP;
        default                         : return id;
    }
}

static AVCodec *find_encdec(enum AVCodecID id, int encoder)
{
    AVCodec *p, *experimental = NULL;
    p = first_avcodec;
    id= remap_deprecated_codec_id(id);
    while (p) {
        if ((encoder ? av_codec_is_encoder(p) : av_codec_is_decoder(p)) &&
            p->id == id) {
            if (p->capabilities & CODEC_CAP_EXPERIMENTAL && !experimental) {
                experimental = p;
            } else
                return p;
        }
        p = p->next;
    }
    return experimental;
}

AVCodec *avcodec_find_encoder(enum AVCodecID id)
{
    return find_encdec(id, 1);
}

AVCodec *avcodec_find_encoder_by_name(const char *name)
{
    AVCodec *p;
    if (!name)
        return NULL;
    p = first_avcodec;
    while (p) {
        if (av_codec_is_encoder(p) && strcmp(name, p->name) == 0)
            return p;
        p = p->next;
    }
    return NULL;
}

AVCodec *avcodec_find_decoder(enum AVCodecID id)
{
    return find_encdec(id, 0);
}

AVCodec *avcodec_find_decoder_by_name(const char *name)
{
    AVCodec *p;
    if (!name)
        return NULL;
    p = first_avcodec;
    while (p) {
        if (av_codec_is_decoder(p) && strcmp(name, p->name) == 0)
            return p;
        p = p->next;
    }
    return NULL;
}

const char *avcodec_get_name(enum AVCodecID id)
{
    const AVCodecDescriptor *cd;
    AVCodec *codec;

    if (id == AV_CODEC_ID_NONE)
        return "none";
    cd = avcodec_descriptor_get(id);
    if (cd)
        return cd->name;
    av_log(NULL, AV_LOG_WARNING, "Codec 0x%x is not in the full list.\n", id);
    codec = avcodec_find_decoder(id);
    if (codec)
        return codec->name;
    codec = avcodec_find_encoder(id);
    if (codec)
        return codec->name;
    return "unknown_codec";
}

size_t av_get_codec_tag_string(char *buf, size_t buf_size, unsigned int codec_tag)
{
    int i, len, ret = 0;

#define TAG_PRINT(x)                                              \
    (((x) >= '0' && (x) <= '9') ||                                \
     ((x) >= 'a' && (x) <= 'z') || ((x) >= 'A' && (x) <= 'Z') ||  \
     ((x) == '.' || (x) == ' ' || (x) == '-' || (x) == '_'))

    for (i = 0; i < 4; i++) {
        len = snprintf(buf, buf_size,
                       TAG_PRINT(codec_tag & 0xFF) ? "%c" : "[%d]", codec_tag & 0xFF);
        buf        += len;
        buf_size    = buf_size > len ? buf_size - len : 0;
        ret        += len;
        codec_tag >>= 8;
    }
    return ret;
}

void avcodec_string(char *buf, int buf_size, AVCodecContext *enc, int encode)
{
    const char *codec_type;
    const char *codec_name;
    const char *profile = NULL;
    const AVCodec *p;
    int bitrate;
    AVRational display_aspect_ratio;

    if (!buf || buf_size <= 0)
        return;
    codec_type = av_get_media_type_string(enc->codec_type);
    codec_name = avcodec_get_name(enc->codec_id);
    if (enc->profile != FF_PROFILE_UNKNOWN) {
        if (enc->codec)
            p = enc->codec;
        else
            p = encode ? avcodec_find_encoder(enc->codec_id) :
                        avcodec_find_decoder(enc->codec_id);
        if (p)
            profile = av_get_profile_name(p, enc->profile);
    }

    snprintf(buf, buf_size, "%s: %s", codec_type ? codec_type : "unknown",
             codec_name);
    buf[0] ^= 'a' ^ 'A'; /* first letter in uppercase */

    if (enc->codec && strcmp(enc->codec->name, codec_name))
        snprintf(buf + strlen(buf), buf_size - strlen(buf), " (%s)", enc->codec->name);

    if (profile)
        snprintf(buf + strlen(buf), buf_size - strlen(buf), " (%s)", profile);
    if (enc->codec_tag) {
        char tag_buf[32];
        av_get_codec_tag_string(tag_buf, sizeof(tag_buf), enc->codec_tag);
        snprintf(buf + strlen(buf), buf_size - strlen(buf),
                 " (%s / 0x%04X)", tag_buf, enc->codec_tag);
    }

    switch (enc->codec_type) {
    case AVMEDIA_TYPE_VIDEO:
        if (enc->pix_fmt != AV_PIX_FMT_NONE) {
            char detail[256] = "(";
            const char *colorspace_name;
            snprintf(buf + strlen(buf), buf_size - strlen(buf),
                     ", %s",
                     av_get_pix_fmt_name(enc->pix_fmt));
            if (enc->bits_per_raw_sample &&
                enc->bits_per_raw_sample <= av_pix_fmt_desc_get(enc->pix_fmt)->comp[0].depth_minus1)
                av_strlcatf(detail, sizeof(detail), "%d bpc, ", enc->bits_per_raw_sample);
            if (enc->color_range != AVCOL_RANGE_UNSPECIFIED)
                av_strlcatf(detail, sizeof(detail),
                            enc->color_range == AVCOL_RANGE_MPEG ? "tv, ": "pc, ");

            colorspace_name = av_get_colorspace_name(enc->colorspace);
            if (colorspace_name)
                av_strlcatf(detail, sizeof(detail), "%s, ", colorspace_name);

            if (strlen(detail) > 1) {
                detail[strlen(detail) - 2] = 0;
                av_strlcatf(buf, buf_size, "%s)", detail);
            }
        }
        if (enc->width) {
            snprintf(buf + strlen(buf), buf_size - strlen(buf),
                     ", %dx%d",
                     enc->width, enc->height);
            if (enc->sample_aspect_ratio.num) {
                av_reduce(&display_aspect_ratio.num, &display_aspect_ratio.den,
                          enc->width * enc->sample_aspect_ratio.num,
                          enc->height * enc->sample_aspect_ratio.den,
                          1024 * 1024);
                snprintf(buf + strlen(buf), buf_size - strlen(buf),
                         " [SAR %d:%d DAR %d:%d]",
                         enc->sample_aspect_ratio.num, enc->sample_aspect_ratio.den,
                         display_aspect_ratio.num, display_aspect_ratio.den);
            }
            if (av_log_get_level() >= AV_LOG_DEBUG) {
                int g = av_gcd(enc->time_base.num, enc->time_base.den);
                snprintf(buf + strlen(buf), buf_size - strlen(buf),
                         ", %d/%d",
                         enc->time_base.num / g, enc->time_base.den / g);
            }
        }
        if (encode) {
            snprintf(buf + strlen(buf), buf_size - strlen(buf),
                     ", q=%d-%d", enc->qmin, enc->qmax);
        }
        break;
    case AVMEDIA_TYPE_AUDIO:
        if (enc->sample_rate) {
            snprintf(buf + strlen(buf), buf_size - strlen(buf),
                     ", %d Hz", enc->sample_rate);
        }
        av_strlcat(buf, ", ", buf_size);
        av_get_channel_layout_string(buf + strlen(buf), buf_size - strlen(buf), enc->channels, enc->channel_layout);
        if (enc->sample_fmt != AV_SAMPLE_FMT_NONE) {
            snprintf(buf + strlen(buf), buf_size - strlen(buf),
                     ", %s", av_get_sample_fmt_name(enc->sample_fmt));
        }
        break;
    case AVMEDIA_TYPE_DATA:
        if (av_log_get_level() >= AV_LOG_DEBUG) {
            int g = av_gcd(enc->time_base.num, enc->time_base.den);
            if (g)
                snprintf(buf + strlen(buf), buf_size - strlen(buf),
                         ", %d/%d",
                         enc->time_base.num / g, enc->time_base.den / g);
        }
        break;
    case AVMEDIA_TYPE_SUBTITLE:
        if (enc->width)
            snprintf(buf + strlen(buf), buf_size - strlen(buf),
                     ", %dx%d", enc->width, enc->height);
        break;
    default:
        return;
    }
    if (encode) {
        if (enc->flags & CODEC_FLAG_PASS1)
            snprintf(buf + strlen(buf), buf_size - strlen(buf),
                     ", pass 1");
        if (enc->flags & CODEC_FLAG_PASS2)
            snprintf(buf + strlen(buf), buf_size - strlen(buf),
                     ", pass 2");
    }
    bitrate = get_bit_rate(enc);
    if (bitrate != 0) {
        snprintf(buf + strlen(buf), buf_size - strlen(buf),
                 ", %d kb/s", bitrate / 1000);
    } else if (enc->rc_max_rate > 0) {
        snprintf(buf + strlen(buf), buf_size - strlen(buf),
                 ", max. %d kb/s", enc->rc_max_rate / 1000);
    }
}

const char *av_get_profile_name(const AVCodec *codec, int profile)
{
    const AVProfile *p;
    if (profile == FF_PROFILE_UNKNOWN || !codec->profiles)
        return NULL;

    for (p = codec->profiles; p->profile != FF_PROFILE_UNKNOWN; p++)
        if (p->profile == profile)
            return p->name;

    return NULL;
}

unsigned avcodec_version(void)
{
//    av_assert0(AV_CODEC_ID_V410==164);
    av_assert0(AV_CODEC_ID_PCM_S8_PLANAR==65563);
    av_assert0(AV_CODEC_ID_ADPCM_G722==69660);
//     av_assert0(AV_CODEC_ID_BMV_AUDIO==86071);
    av_assert0(AV_CODEC_ID_SRT==94216);
    av_assert0(LIBAVCODEC_VERSION_MICRO >= 100);

    av_assert0(CODEC_ID_CLLC == AV_CODEC_ID_CLLC);
    av_assert0(CODEC_ID_PCM_S8_PLANAR == AV_CODEC_ID_PCM_S8_PLANAR);
    av_assert0(CODEC_ID_ADPCM_IMA_APC == AV_CODEC_ID_ADPCM_IMA_APC);
    av_assert0(CODEC_ID_ILBC == AV_CODEC_ID_ILBC);
    av_assert0(CODEC_ID_SRT == AV_CODEC_ID_SRT);
    return LIBAVCODEC_VERSION_INT;
}

const char *avcodec_configuration(void)
{
    return FFMPEG_CONFIGURATION;
}

const char *avcodec_license(void)
{
#define LICENSE_PREFIX "libavcodec license: "
    return LICENSE_PREFIX FFMPEG_LICENSE + sizeof(LICENSE_PREFIX) - 1;
}

void avcodec_flush_buffers(AVCodecContext *avctx)
{
    if (HAVE_THREADS && avctx->active_thread_type & FF_THREAD_FRAME)
        ff_thread_flush(avctx);
    else if (avctx->codec->flush)
        avctx->codec->flush(avctx);

    avctx->pts_correction_last_pts =
    avctx->pts_correction_last_dts = INT64_MIN;

    if (!avctx->refcounted_frames)
        av_frame_unref(&avctx->internal->to_free);
}

int av_get_exact_bits_per_sample(enum AVCodecID codec_id)
{
    switch (codec_id) {
    case AV_CODEC_ID_8SVX_EXP:
    case AV_CODEC_ID_8SVX_FIB:
    case AV_CODEC_ID_ADPCM_CT:
    case AV_CODEC_ID_ADPCM_IMA_APC:
    case AV_CODEC_ID_ADPCM_IMA_EA_SEAD:
    case AV_CODEC_ID_ADPCM_IMA_OKI:
    case AV_CODEC_ID_ADPCM_IMA_WS:
    case AV_CODEC_ID_ADPCM_G722:
    case AV_CODEC_ID_ADPCM_YAMAHA:
        return 4;
    case AV_CODEC_ID_PCM_ALAW:
    case AV_CODEC_ID_PCM_MULAW:
    case AV_CODEC_ID_PCM_S8:
    case AV_CODEC_ID_PCM_S8_PLANAR:
    case AV_CODEC_ID_PCM_U8:
    case AV_CODEC_ID_PCM_ZORK:
        return 8;
    case AV_CODEC_ID_PCM_S16BE:
    case AV_CODEC_ID_PCM_S16BE_PLANAR:
    case AV_CODEC_ID_PCM_S16LE:
    case AV_CODEC_ID_PCM_S16LE_PLANAR:
    case AV_CODEC_ID_PCM_U16BE:
    case AV_CODEC_ID_PCM_U16LE:
        return 16;
    case AV_CODEC_ID_PCM_S24DAUD:
    case AV_CODEC_ID_PCM_S24BE:
    case AV_CODEC_ID_PCM_S24LE:
    case AV_CODEC_ID_PCM_S24LE_PLANAR:
    case AV_CODEC_ID_PCM_U24BE:
    case AV_CODEC_ID_PCM_U24LE:
        return 24;
    case AV_CODEC_ID_PCM_S32BE:
    case AV_CODEC_ID_PCM_S32LE:
    case AV_CODEC_ID_PCM_S32LE_PLANAR:
    case AV_CODEC_ID_PCM_U32BE:
    case AV_CODEC_ID_PCM_U32LE:
    case AV_CODEC_ID_PCM_F32BE:
    case AV_CODEC_ID_PCM_F32LE:
        return 32;
    case AV_CODEC_ID_PCM_F64BE:
    case AV_CODEC_ID_PCM_F64LE:
        return 64;
    default:
        return 0;
    }
}

enum AVCodecID av_get_pcm_codec(enum AVSampleFormat fmt, int be)
{
    static const enum AVCodecID map[AV_SAMPLE_FMT_NB][2] = {
        [AV_SAMPLE_FMT_U8  ] = { AV_CODEC_ID_PCM_U8,    AV_CODEC_ID_PCM_U8    },
        [AV_SAMPLE_FMT_S16 ] = { AV_CODEC_ID_PCM_S16LE, AV_CODEC_ID_PCM_S16BE },
        [AV_SAMPLE_FMT_S32 ] = { AV_CODEC_ID_PCM_S32LE, AV_CODEC_ID_PCM_S32BE },
        [AV_SAMPLE_FMT_FLT ] = { AV_CODEC_ID_PCM_F32LE, AV_CODEC_ID_PCM_F32BE },
        [AV_SAMPLE_FMT_DBL ] = { AV_CODEC_ID_PCM_F64LE, AV_CODEC_ID_PCM_F64BE },
        [AV_SAMPLE_FMT_U8P ] = { AV_CODEC_ID_PCM_U8,    AV_CODEC_ID_PCM_U8    },
        [AV_SAMPLE_FMT_S16P] = { AV_CODEC_ID_PCM_S16LE, AV_CODEC_ID_PCM_S16BE },
        [AV_SAMPLE_FMT_S32P] = { AV_CODEC_ID_PCM_S32LE, AV_CODEC_ID_PCM_S32BE },
        [AV_SAMPLE_FMT_FLTP] = { AV_CODEC_ID_PCM_F32LE, AV_CODEC_ID_PCM_F32BE },
        [AV_SAMPLE_FMT_DBLP] = { AV_CODEC_ID_PCM_F64LE, AV_CODEC_ID_PCM_F64BE },
    };
    if (fmt < 0 || fmt >= AV_SAMPLE_FMT_NB)
        return AV_CODEC_ID_NONE;
    if (be < 0 || be > 1)
        be = AV_NE(1, 0);
    return map[fmt][be];
}

int av_get_bits_per_sample(enum AVCodecID codec_id)
{
    switch (codec_id) {
    case AV_CODEC_ID_ADPCM_SBPRO_2:
        return 2;
    case AV_CODEC_ID_ADPCM_SBPRO_3:
        return 3;
    case AV_CODEC_ID_ADPCM_SBPRO_4:
    case AV_CODEC_ID_ADPCM_IMA_WAV:
    case AV_CODEC_ID_ADPCM_IMA_QT:
    case AV_CODEC_ID_ADPCM_SWF:
    case AV_CODEC_ID_ADPCM_MS:
        return 4;
    default:
        return av_get_exact_bits_per_sample(codec_id);
    }
}

int av_get_audio_frame_duration(AVCodecContext *avctx, int frame_bytes)
{
    int id, sr, ch, ba, tag, bps;

    id  = avctx->codec_id;
    sr  = avctx->sample_rate;
    ch  = avctx->channels;
    ba  = avctx->block_align;
    tag = avctx->codec_tag;
    bps = av_get_exact_bits_per_sample(avctx->codec_id);

    /* codecs with an exact constant bits per sample */
    if (bps > 0 && ch > 0 && frame_bytes > 0 && ch < 32768 && bps < 32768)
        return (frame_bytes * 8LL) / (bps * ch);
    bps = avctx->bits_per_coded_sample;

    /* codecs with a fixed packet duration */
    switch (id) {
    case AV_CODEC_ID_ADPCM_ADX:    return   32;
    case AV_CODEC_ID_ADPCM_IMA_QT: return   64;
    case AV_CODEC_ID_ADPCM_EA_XAS: return  128;
    case AV_CODEC_ID_AMR_NB:
    case AV_CODEC_ID_EVRC:
    case AV_CODEC_ID_GSM:
    case AV_CODEC_ID_QCELP:
    case AV_CODEC_ID_RA_288:       return  160;
    case AV_CODEC_ID_AMR_WB:
    case AV_CODEC_ID_GSM_MS:       return  320;
    case AV_CODEC_ID_MP1:          return  384;
    case AV_CODEC_ID_ATRAC1:       return  512;
    case AV_CODEC_ID_ATRAC3:       return 1024;
    case AV_CODEC_ID_MP2:
    case AV_CODEC_ID_MUSEPACK7:    return 1152;
    case AV_CODEC_ID_AC3:          return 1536;
    }

    if (sr > 0) {
        /* calc from sample rate */
        if (id == AV_CODEC_ID_TTA)
            return 256 * sr / 245;

        if (ch > 0) {
            /* calc from sample rate and channels */
            if (id == AV_CODEC_ID_BINKAUDIO_DCT)
                return (480 << (sr / 22050)) / ch;
        }
    }

    if (ba > 0) {
        /* calc from block_align */
        if (id == AV_CODEC_ID_SIPR) {
            switch (ba) {
            case 20: return 160;
            case 19: return 144;
            case 29: return 288;
            case 37: return 480;
            }
        } else if (id == AV_CODEC_ID_ILBC) {
            switch (ba) {
            case 38: return 160;
            case 50: return 240;
            }
        }
    }

    if (frame_bytes > 0) {
        /* calc from frame_bytes only */
        if (id == AV_CODEC_ID_TRUESPEECH)
            return 240 * (frame_bytes / 32);
        if (id == AV_CODEC_ID_NELLYMOSER)
            return 256 * (frame_bytes / 64);
        if (id == AV_CODEC_ID_RA_144)
            return 160 * (frame_bytes / 20);
        if (id == AV_CODEC_ID_G723_1)
            return 240 * (frame_bytes / 24);

        if (bps > 0) {
            /* calc from frame_bytes and bits_per_coded_sample */
            if (id == AV_CODEC_ID_ADPCM_G726)
                return frame_bytes * 8 / bps;
        }

        if (ch > 0) {
            /* calc from frame_bytes and channels */
            switch (id) {
            case AV_CODEC_ID_ADPCM_AFC:
                return frame_bytes / (9 * ch) * 16;
            case AV_CODEC_ID_ADPCM_DTK:
                return frame_bytes / (16 * ch) * 28;
            case AV_CODEC_ID_ADPCM_4XM:
            case AV_CODEC_ID_ADPCM_IMA_ISS:
                return (frame_bytes - 4 * ch) * 2 / ch;
            case AV_CODEC_ID_ADPCM_IMA_SMJPEG:
                return (frame_bytes - 4) * 2 / ch;
            case AV_CODEC_ID_ADPCM_IMA_AMV:
                return (frame_bytes - 8) * 2 / ch;
            case AV_CODEC_ID_ADPCM_XA:
                return (frame_bytes / 128) * 224 / ch;
            case AV_CODEC_ID_INTERPLAY_DPCM:
                return (frame_bytes - 6 - ch) / ch;
            case AV_CODEC_ID_ROQ_DPCM:
                return (frame_bytes - 8) / ch;
            case AV_CODEC_ID_XAN_DPCM:
                return (frame_bytes - 2 * ch) / ch;
            case AV_CODEC_ID_MACE3:
                return 3 * frame_bytes / ch;
            case AV_CODEC_ID_MACE6:
                return 6 * frame_bytes / ch;
            case AV_CODEC_ID_PCM_LXF:
                return 2 * (frame_bytes / (5 * ch));
            case AV_CODEC_ID_IAC:
            case AV_CODEC_ID_IMC:
                return 4 * frame_bytes / ch;
            }

            if (tag) {
                /* calc from frame_bytes, channels, and codec_tag */
                if (id == AV_CODEC_ID_SOL_DPCM) {
                    if (tag == 3)
                        return frame_bytes / ch;
                    else
                        return frame_bytes * 2 / ch;
                }
            }

            if (ba > 0) {
                /* calc from frame_bytes, channels, and block_align */
                int blocks = frame_bytes / ba;
                switch (avctx->codec_id) {
                case AV_CODEC_ID_ADPCM_IMA_WAV:
                    if (bps < 2 || bps > 5)
                        return 0;
                    return blocks * (1 + (ba - 4 * ch) / (bps * ch) * 8);
                case AV_CODEC_ID_ADPCM_IMA_DK3:
                    return blocks * (((ba - 16) * 2 / 3 * 4) / ch);
                case AV_CODEC_ID_ADPCM_IMA_DK4:
                    return blocks * (1 + (ba - 4 * ch) * 2 / ch);
                case AV_CODEC_ID_ADPCM_IMA_RAD:
                    return blocks * ((ba - 4 * ch) * 2 / ch);
                case AV_CODEC_ID_ADPCM_MS:
                    return blocks * (2 + (ba - 7 * ch) * 2 / ch);
                }
            }

            if (bps > 0) {
                /* calc from frame_bytes, channels, and bits_per_coded_sample */
                switch (avctx->codec_id) {
                case AV_CODEC_ID_PCM_DVD:
                    if(bps<4)
                        return 0;
                    return 2 * (frame_bytes / ((bps * 2 / 8) * ch));
                case AV_CODEC_ID_PCM_BLURAY:
                    if(bps<4)
                        return 0;
                    return frame_bytes / ((FFALIGN(ch, 2) * bps) / 8);
                case AV_CODEC_ID_S302M:
                    return 2 * (frame_bytes / ((bps + 4) / 4)) / ch;
                }
            }
        }
    }

    return 0;
}

#if !HAVE_THREADS
int ff_thread_init(AVCodecContext *s)
{
    return -1;
}

#endif

unsigned int av_xiphlacing(unsigned char *s, unsigned int v)
{
    unsigned int n = 0;

    while (v >= 0xff) {
        *s++ = 0xff;
        v -= 0xff;
        n++;
    }
    *s = v;
    n++;
    return n;
}

int ff_match_2uint16(const uint16_t(*tab)[2], int size, int a, int b)
{
    int i;
    for (i = 0; i < size && !(tab[i][0] == a && tab[i][1] == b); i++) ;
    return i;
}

#if FF_API_MISSING_SAMPLE
FF_DISABLE_DEPRECATION_WARNINGS
void av_log_missing_feature(void *avc, const char *feature, int want_sample)
{
    av_log(avc, AV_LOG_WARNING, "%s is not implemented. Update your FFmpeg "
            "version to the newest one from Git. If the problem still "
            "occurs, it means that your file has a feature which has not "
            "been implemented.\n", feature);
    if(want_sample)
        av_log_ask_for_sample(avc, NULL);
}

void av_log_ask_for_sample(void *avc, const char *msg, ...)
{
    va_list argument_list;

    va_start(argument_list, msg);

    if (msg)
        av_vlog(avc, AV_LOG_WARNING, msg, argument_list);
    av_log(avc, AV_LOG_WARNING, "If you want to help, upload a sample "
            "of this file to ftp://upload.ffmpeg.org/MPlayer/incoming/ "
            "and contact the ffmpeg-devel mailing list.\n");

    va_end(argument_list);
}
FF_ENABLE_DEPRECATION_WARNINGS
#endif /* FF_API_MISSING_SAMPLE */

static AVHWAccel *first_hwaccel = NULL;

void av_register_hwaccel(AVHWAccel *hwaccel)
{
    AVHWAccel **p = &first_hwaccel;
    hwaccel->next = NULL;
    while(avpriv_atomic_ptr_cas((void * volatile *)p, NULL, hwaccel))
        p = &(*p)->next;
}

AVHWAccel *av_hwaccel_next(AVHWAccel *hwaccel)
{
    return hwaccel ? hwaccel->next : first_hwaccel;
}

AVHWAccel *ff_find_hwaccel(enum AVCodecID codec_id, enum AVPixelFormat pix_fmt)
{
    AVHWAccel *hwaccel = NULL;

    while ((hwaccel = av_hwaccel_next(hwaccel)))
        if (hwaccel->id == codec_id
            && hwaccel->pix_fmt == pix_fmt)
            return hwaccel;
    return NULL;
}

int av_lockmgr_register(int (*cb)(void **mutex, enum AVLockOp op))
{
    if (lockmgr_cb) {
        if (lockmgr_cb(&codec_mutex, AV_LOCK_DESTROY))
            return -1;
        if (lockmgr_cb(&avformat_mutex, AV_LOCK_DESTROY))
            return -1;
    }

    lockmgr_cb = cb;

    if (lockmgr_cb) {
        if (lockmgr_cb(&codec_mutex, AV_LOCK_CREATE))
            return -1;
        if (lockmgr_cb(&avformat_mutex, AV_LOCK_CREATE))
            return -1;
    }
    return 0;
}

int ff_lock_avcodec(AVCodecContext *log_ctx)
{
    if (lockmgr_cb) {
        if ((*lockmgr_cb)(&codec_mutex, AV_LOCK_OBTAIN))
            return -1;
    }
    entangled_thread_counter++;
    if (entangled_thread_counter != 1) {
        av_log(log_ctx, AV_LOG_ERROR, "Insufficient thread locking around avcodec_open/close()\n");
        if (!lockmgr_cb)
            av_log(log_ctx, AV_LOG_ERROR, "No lock manager is set, please see av_lockmgr_register()\n");
        ff_avcodec_locked = 1;
        ff_unlock_avcodec();
        return AVERROR(EINVAL);
    }
    av_assert0(!ff_avcodec_locked);
    ff_avcodec_locked = 1;
    return 0;
}

int ff_unlock_avcodec(void)
{
    av_assert0(ff_avcodec_locked);
    ff_avcodec_locked = 0;
    entangled_thread_counter--;
    if (lockmgr_cb) {
        if ((*lockmgr_cb)(&codec_mutex, AV_LOCK_RELEASE))
            return -1;
    }
    return 0;
}

int avpriv_lock_avformat(void)
{
    if (lockmgr_cb) {
        if ((*lockmgr_cb)(&avformat_mutex, AV_LOCK_OBTAIN))
            return -1;
    }
    return 0;
}

int avpriv_unlock_avformat(void)
{
    if (lockmgr_cb) {
        if ((*lockmgr_cb)(&avformat_mutex, AV_LOCK_RELEASE))
            return -1;
    }
    return 0;
}

unsigned int avpriv_toupper4(unsigned int x)
{
    return av_toupper(x & 0xFF) +
          (av_toupper((x >>  8) & 0xFF) << 8)  +
          (av_toupper((x >> 16) & 0xFF) << 16) +
          (av_toupper((x >> 24) & 0xFF) << 24);
}

int ff_thread_ref_frame(ThreadFrame *dst, ThreadFrame *src)
{
    int ret;

    dst->owner = src->owner;

    ret = av_frame_ref(dst->f, src->f);
    if (ret < 0)
        return ret;

    if (src->progress &&
        !(dst->progress = av_buffer_ref(src->progress))) {
        ff_thread_release_buffer(dst->owner, dst);
        return AVERROR(ENOMEM);
    }

    return 0;
}

#if !HAVE_THREADS

enum AVPixelFormat ff_thread_get_format(AVCodecContext *avctx, const enum AVPixelFormat *fmt)
{
    return avctx->get_format(avctx, fmt);
}

int ff_thread_get_buffer(AVCodecContext *avctx, ThreadFrame *f, int flags)
{
    f->owner = avctx;
    return ff_get_buffer(avctx, f->f, flags);
}

void ff_thread_release_buffer(AVCodecContext *avctx, ThreadFrame *f)
{
    av_frame_unref(f->f);
}

void ff_thread_finish_setup(AVCodecContext *avctx)
{
}

void ff_thread_report_progress(ThreadFrame *f, int progress, int field)
{
}

void ff_thread_await_progress(ThreadFrame *f, int progress, int field)
{
}

int ff_thread_can_start_frame(AVCodecContext *avctx)
{
    return 1;
}

int ff_alloc_entries(AVCodecContext *avctx, int count)
{
    return 0;
}

void ff_reset_entries(AVCodecContext *avctx)
{
}

void ff_thread_await_progress2(AVCodecContext *avctx, int field, int thread, int shift)
{
}

void ff_thread_report_progress2(AVCodecContext *avctx, int field, int thread, int n)
{
}

#endif

enum AVMediaType avcodec_get_type(enum AVCodecID codec_id)
{
    AVCodec *c= avcodec_find_decoder(codec_id);
    if(!c)
        c= avcodec_find_encoder(codec_id);
    if(c)
        return c->type;

    if (codec_id <= AV_CODEC_ID_NONE)
        return AVMEDIA_TYPE_UNKNOWN;
    else if (codec_id < AV_CODEC_ID_FIRST_AUDIO)
        return AVMEDIA_TYPE_VIDEO;
    else if (codec_id < AV_CODEC_ID_FIRST_SUBTITLE)
        return AVMEDIA_TYPE_AUDIO;
    else if (codec_id < AV_CODEC_ID_FIRST_UNKNOWN)
        return AVMEDIA_TYPE_SUBTITLE;

    return AVMEDIA_TYPE_UNKNOWN;
}

int avcodec_is_open(AVCodecContext *s)
{
    return !!s->internal;
}

int avpriv_bprint_to_extradata(AVCodecContext *avctx, struct AVBPrint *buf)
{
    int ret;
    char *str;

    ret = av_bprint_finalize(buf, &str);
    if (ret < 0)
        return ret;
    avctx->extradata = str;
    /* Note: the string is NUL terminated (so extradata can be read as a
     * string), but the ending character is not accounted in the size (in
     * binary formats you are likely not supposed to mux that character). When
     * extradata is copied, it is also padded with FF_INPUT_BUFFER_PADDING_SIZE
     * zeros. */
    avctx->extradata_size = buf->len;
    return 0;
}

const uint8_t *avpriv_find_start_code(const uint8_t *av_restrict p,
                                      const uint8_t *end,
                                      uint32_t *av_restrict state)
{
    int i;

    av_assert0(p <= end);
    if (p >= end)
        return end;

    for (i = 0; i < 3; i++) {
        uint32_t tmp = *state << 8;
        *state = tmp + *(p++);
        if (tmp == 0x100 || p == end)
            return p;
    }

    while (p < end) {
        if      (p[-1] > 1      ) p += 3;
        else if (p[-2]          ) p += 2;
        else if (p[-3]|(p[-1]-1)) p++;
        else {
            p++;
            break;
        }
    }

    p = FFMIN(p, end) - 4;
    *state = AV_RB32(p);

    return p + 4;
}<|MERGE_RESOLUTION|>--- conflicted
+++ resolved
@@ -1230,34 +1230,22 @@
     if ((ret = av_opt_set_dict(avctx, &tmp)) < 0)
         goto free_and_end;
 
-<<<<<<< HEAD
-    // only call avcodec_set_dimensions() for non H.264/VP6F codecs so as not to overwrite previously setup dimensions
+    // only call ff_set_dimensions() for non H.264/VP6F codecs so as not to overwrite previously setup dimensions
     if (!(avctx->coded_width && avctx->coded_height && avctx->width && avctx->height &&
           (avctx->codec_id == AV_CODEC_ID_H264 || avctx->codec_id == AV_CODEC_ID_VP6F))) {
     if (avctx->coded_width && avctx->coded_height)
-        avcodec_set_dimensions(avctx, avctx->coded_width, avctx->coded_height);
-    else if (avctx->width && avctx->height)
-        avcodec_set_dimensions(avctx, avctx->width, avctx->height);
-    }
-=======
-    if (avctx->coded_width && avctx->coded_height && !avctx->width && !avctx->height)
         ret = ff_set_dimensions(avctx, avctx->coded_width, avctx->coded_height);
     else if (avctx->width && avctx->height)
         ret = ff_set_dimensions(avctx, avctx->width, avctx->height);
     if (ret < 0)
         goto free_and_end;
->>>>>>> 0f6c1d6d
+    }
 
     if ((avctx->coded_width || avctx->coded_height || avctx->width || avctx->height)
         && (  av_image_check_size(avctx->coded_width, avctx->coded_height, 0, avctx) < 0
            || av_image_check_size(avctx->width,       avctx->height,       0, avctx) < 0)) {
-<<<<<<< HEAD
         av_log(avctx, AV_LOG_WARNING, "Ignoring invalid width/height values\n");
-        avcodec_set_dimensions(avctx, 0, 0);
-=======
-        av_log(avctx, AV_LOG_WARNING, "ignoring invalid width/height values\n");
         ff_set_dimensions(avctx, 0, 0);
->>>>>>> 0f6c1d6d
     }
 
     /* if the decoder init function was already called previously,
