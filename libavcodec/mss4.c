/*
 * Microsoft Screen 4 (aka Microsoft Expression Encoder Screen) decoder
 * Copyright (c) 2012 Konstantin Shishkov
 *
 * This file is part of FFmpeg.
 *
 * FFmpeg is free software; you can redistribute it and/or
 * modify it under the terms of the GNU Lesser General Public
 * License as published by the Free Software Foundation; either
 * version 2.1 of the License, or (at your option) any later version.
 *
 * FFmpeg is distributed in the hope that it will be useful,
 * but WITHOUT ANY WARRANTY; without even the implied warranty of
 * MERCHANTABILITY or FITNESS FOR A PARTICULAR PURPOSE.  See the GNU
 * Lesser General Public License for more details.
 *
 * You should have received a copy of the GNU Lesser General Public
 * License along with FFmpeg; if not, write to the Free Software
 * Foundation, Inc., 51 Franklin Street, Fifth Floor, Boston, MA 02110-1301 USA
 */

/**
 * @file
 * Microsoft Screen 4 (aka Microsoft Titanium Screen 2,
 * aka Microsoft Expression Encoder Screen) decoder
 */

#include "avcodec.h"
#include "bytestream.h"
#include "dsputil.h"
#include "get_bits.h"
#include "internal.h"
#include "mss34dsp.h"
#include "unary.h"

#define HEADER_SIZE 8

enum FrameType {
    INTRA_FRAME = 0,
    INTER_FRAME,
    SKIP_FRAME
};

enum BlockType {
    SKIP_BLOCK = 0,
    DCT_BLOCK,
    IMAGE_BLOCK,
};

enum CachePos {
    LEFT = 0,
    TOP_LEFT,
    TOP,
};

static const uint8_t mss4_dc_vlc_lens[2][16] = {
    { 0, 1, 5, 1, 1, 1, 1, 2, 0, 0, 0, 0, 0, 0, 0, 0 },
    { 0, 3, 1, 1, 1, 1, 1, 1, 1, 2, 0, 0, 0, 0, 0, 0 }
};

static const uint8_t mss4_ac_vlc_lens[2][16] = {
    { 0, 2, 1, 3, 3, 2, 4, 3, 5, 5, 4, 4, 0, 0, 1, 125 },
    { 0, 2, 1, 2, 4, 4, 3, 4, 7, 5, 4, 4, 0, 1, 2, 119 }
};

static const uint8_t mss4_ac_vlc_syms[2][162] = {
  { 0x01, 0x02, 0x03, 0x00, 0x04, 0x11, 0x05, 0x12,
    0x21, 0x31, 0x41, 0x06, 0x13, 0x51, 0x61, 0x07,
    0x22, 0x71, 0x14, 0x32, 0x81, 0x91, 0xA1, 0x08,
    0x23, 0x42, 0xB1, 0xC1, 0x15, 0x52, 0xD1, 0xF0,
    0x24, 0x33, 0x62, 0x72, 0x82, 0x09, 0x0A, 0x16,
    0x17, 0x18, 0x19, 0x1A, 0x25, 0x26, 0x27, 0x28,
    0x29, 0x2A, 0x34, 0x35, 0x36, 0x37, 0x38, 0x39,
    0x3A, 0x43, 0x44, 0x45, 0x46, 0x47, 0x48, 0x49,
    0x4A, 0x53, 0x54, 0x55, 0x56, 0x57, 0x58, 0x59,
    0x5A, 0x63, 0x64, 0x65, 0x66, 0x67, 0x68, 0x69,
    0x6A, 0x73, 0x74, 0x75, 0x76, 0x77, 0x78, 0x79,
    0x7A, 0x83, 0x84, 0x85, 0x86, 0x87, 0x88, 0x89,
    0x8A, 0x92, 0x93, 0x94, 0x95, 0x96, 0x97, 0x98,
    0x99, 0x9A, 0xA2, 0xA3, 0xA4, 0xA5, 0xA6, 0xA7,
    0xA8, 0xA9, 0xAA, 0xB2, 0xB3, 0xB4, 0xB5, 0xB6,
    0xB7, 0xB8, 0xB9, 0xBA, 0xC2, 0xC3, 0xC4, 0xC5,
    0xC6, 0xC7, 0xC8, 0xC9, 0xCA, 0xD2, 0xD3, 0xD4,
    0xD5, 0xD6, 0xD7, 0xD8, 0xD9, 0xDA, 0xE1, 0xE2,
    0xE3, 0xE4, 0xE5, 0xE6, 0xE7, 0xE8, 0xE9, 0xEA,
    0xF1, 0xF2, 0xF3, 0xF4, 0xF5, 0xF6, 0xF7, 0xF8,
    0xF9, 0xFA  },
  { 0x00, 0x01, 0x02, 0x03, 0x11, 0x04, 0x05, 0x21,
    0x31, 0x06, 0x12, 0x41, 0x51, 0x07, 0x61, 0x71,
    0x13, 0x22, 0x32, 0x81, 0x08, 0x14, 0x42, 0x91,
    0xA1, 0xB1, 0xC1, 0x09, 0x23, 0x33, 0x52, 0xF0,
    0x15, 0x62, 0x72, 0xD1, 0x0A, 0x16, 0x24, 0x34,
    0xE1, 0x25, 0xF1, 0x17, 0x18, 0x19, 0x1A, 0x26,
    0x27, 0x28, 0x29, 0x2A, 0x35, 0x36, 0x37, 0x38,
    0x39, 0x3A, 0x43, 0x44, 0x45, 0x46, 0x47, 0x48,
    0x49, 0x4A, 0x53, 0x54, 0x55, 0x56, 0x57, 0x58,
    0x59, 0x5A, 0x63, 0x64, 0x65, 0x66, 0x67, 0x68,
    0x69, 0x6A, 0x73, 0x74, 0x75, 0x76, 0x77, 0x78,
    0x79, 0x7A, 0x82, 0x83, 0x84, 0x85, 0x86, 0x87,
    0x88, 0x89, 0x8A, 0x92, 0x93, 0x94, 0x95, 0x96,
    0x97, 0x98, 0x99, 0x9A, 0xA2, 0xA3, 0xA4, 0xA5,
    0xA6, 0xA7, 0xA8, 0xA9, 0xAA, 0xB2, 0xB3, 0xB4,
    0xB5, 0xB6, 0xB7, 0xB8, 0xB9, 0xBA, 0xC2, 0xC3,
    0xC4, 0xC5, 0xC6, 0xC7, 0xC8, 0xC9, 0xCA, 0xD2,
    0xD3, 0xD4, 0xD5, 0xD6, 0xD7, 0xD8, 0xD9, 0xDA,
    0xE2, 0xE3, 0xE4, 0xE5, 0xE6, 0xE7, 0xE8, 0xE9,
    0xEA, 0xF2, 0xF3, 0xF4, 0xF5, 0xF6, 0xF7, 0xF8,
    0xF9, 0xFA  }
};

static const uint8_t vec_len_syms[2][4] = {
    { 4, 2, 3, 1 },
    { 4, 1, 2, 3 }
};

static const uint8_t mss4_vec_entry_vlc_lens[2][16] = {
    { 0, 2, 2, 3, 2, 0, 0, 0, 0, 0, 0, 0, 0, 0, 0, 0 },
    { 0, 1, 5, 1, 2, 0, 0, 0, 0, 0, 0, 0, 0, 0, 0, 0 }
};

static const uint8_t mss4_vec_entry_vlc_syms[2][9] = {
    { 0, 7, 6, 5, 8, 4, 3, 1, 2 },
    { 0, 2, 3, 4, 5, 6, 7, 1, 8 }
};

#define MAX_ENTRIES  162

typedef struct MSS4Context {
<<<<<<< HEAD
    AVFrame    *pic;
=======
    AVFrame   *pic;
>>>>>>> 730bac7b

    VLC        dc_vlc[2], ac_vlc[2];
    VLC        vec_entry_vlc[2];
    int        block[64];
    uint8_t    imgbuf[3][16 * 16];

    int        quality;
    uint16_t   quant_mat[2][64];

    int        *prev_dc[3];
    int        dc_stride[3];
    int        dc_cache[4][4];

    int        prev_vec[3][4];
} MSS4Context;

static av_cold int mss4_init_vlc(VLC *vlc, const uint8_t *lens,
                                 const uint8_t *syms, int num_syms)
{
    uint8_t  bits[MAX_ENTRIES];
    uint16_t codes[MAX_ENTRIES];
    int i, j;
    int prefix = 0, max_bits = 0, idx = 0;

    for (i = 0; i < 16; i++) {
        for (j = 0; j < lens[i]; j++) {
            bits[idx]  = i + 1;
            codes[idx] = prefix++;
            max_bits   = i + 1;
            idx++;
        }
        prefix <<= 1;
    }

    return ff_init_vlc_sparse(vlc, FFMIN(max_bits, 9), num_syms, bits, 1, 1,
                              codes, 2, 2, syms, 1, 1, 0);
}

static av_cold int mss4_init_vlcs(MSS4Context *ctx)
{
    int ret, i;

    for (i = 0; i < 2; i++) {
        ret = mss4_init_vlc(&ctx->dc_vlc[i], mss4_dc_vlc_lens[i], NULL, 12);
        if (ret)
            return ret;
        ret = mss4_init_vlc(&ctx->ac_vlc[i], mss4_ac_vlc_lens[i],
                            mss4_ac_vlc_syms[i], 162);
        if (ret)
            return ret;
        ret = mss4_init_vlc(&ctx->vec_entry_vlc[i], mss4_vec_entry_vlc_lens[i],
                            mss4_vec_entry_vlc_syms[i], 9);
        if (ret)
            return ret;
    }
    return 0;
}

static av_cold void mss4_free_vlcs(MSS4Context *ctx)
{
    int i;

    for (i = 0; i < 2; i++) {
        ff_free_vlc(&ctx->dc_vlc[i]);
        ff_free_vlc(&ctx->ac_vlc[i]);
        ff_free_vlc(&ctx->vec_entry_vlc[i]);
    }
}

/* This function returns values in the range
 * (-range + 1; -range/2] U [range/2; range - 1)
 * i.e.
 * nbits = 0 -> 0
 * nbits = 1 -> -1, 1
 * nbits = 2 -> -3, -2, 2, 3
 */
static av_always_inline int get_coeff_bits(GetBitContext *gb, int nbits)
{
    int val;

    if (!nbits)
        return 0;

    val = get_bits(gb, nbits);
    if (val < (1 << (nbits - 1)))
        val -= (1 << nbits) - 1;

    return val;
}

static inline int get_coeff(GetBitContext *gb, VLC *vlc)
{
    int val = get_vlc2(gb, vlc->table, vlc->bits, 2);

    return get_coeff_bits(gb, val);
}

static int mss4_decode_dct(GetBitContext *gb, VLC *dc_vlc, VLC *ac_vlc,
                           int *block, int *dc_cache,
                           int bx, int by, uint16_t *quant_mat)
{
    int skip, val, pos = 1, zz_pos, dc;

    memset(block, 0, sizeof(*block) * 64);

    dc = get_coeff(gb, dc_vlc);
    // DC prediction is the same as in MSS3
    if (by) {
        if (bx) {
            int l, tl, t;

            l  = dc_cache[LEFT];
            tl = dc_cache[TOP_LEFT];
            t  = dc_cache[TOP];

            if (FFABS(t - tl) <= FFABS(l - tl))
                dc += l;
            else
                dc += t;
        } else {
            dc += dc_cache[TOP];
        }
    } else if (bx) {
        dc += dc_cache[LEFT];
    }
    dc_cache[LEFT] = dc;
    block[0]       = dc * quant_mat[0];

    while (pos < 64) {
        val = get_vlc2(gb, ac_vlc->table, 9, 2);
        if (!val)
            return 0;
        if (val == -1)
            return -1;
        if (val == 0xF0) {
            pos += 16;
            continue;
        }
        skip = val >> 4;
        val  = get_coeff_bits(gb, val & 0xF);
        pos += skip;
        if (pos >= 64)
            return -1;

        zz_pos = ff_zigzag_direct[pos];
        block[zz_pos] = val * quant_mat[zz_pos];
        pos++;
    }

    return pos == 64 ? 0 : -1;
}

static int mss4_decode_dct_block(MSS4Context *c, GetBitContext *gb,
                                 uint8_t *dst[3], int mb_x, int mb_y)
{
    int i, j, k, ret;
    uint8_t *out = dst[0];

    for (j = 0; j < 2; j++) {
        for (i = 0; i < 2; i++) {
            int xpos = mb_x * 2 + i;
            c->dc_cache[j][TOP_LEFT] = c->dc_cache[j][TOP];
            c->dc_cache[j][TOP]      = c->prev_dc[0][mb_x * 2 + i];
            ret = mss4_decode_dct(gb, c->dc_vlc, c->ac_vlc, c->block,
                                  c->dc_cache[j],
                                  xpos, mb_y * 2 + j, c->quant_mat[0]);
            if (ret)
                return ret;
            c->prev_dc[0][mb_x * 2 + i] = c->dc_cache[j][LEFT];

            ff_mss34_dct_put(out + xpos * 8, c->pic->linesize[0],
                             c->block);
        }
        out += 8 * c->pic->linesize[0];
    }

    for (i = 1; i < 3; i++) {
        c->dc_cache[i + 1][TOP_LEFT] = c->dc_cache[i + 1][TOP];
        c->dc_cache[i + 1][TOP]      = c->prev_dc[i][mb_x];
        ret = mss4_decode_dct(gb, c->dc_vlc + 1, c->ac_vlc + 1,
                              c->block, c->dc_cache[i + 1], mb_x, mb_y,
                              c->quant_mat[1]);
        if (ret)
            return ret;
        c->prev_dc[i][mb_x] = c->dc_cache[i + 1][LEFT];

        ff_mss34_dct_put(c->imgbuf[i], 8, c->block);
        out = dst[i] + mb_x * 16;
        // Since the DCT block is coded as YUV420 and the whole frame as YUV444,
        // we need to scale chroma.
        for (j = 0; j < 16; j++) {
            for (k = 0; k < 8; k++)
                AV_WN16A(out + k * 2, c->imgbuf[i][k + (j & ~1) * 4] * 0x101);
            out += c->pic->linesize[i];
        }
    }

    return 0;
}

static void read_vec_pos(GetBitContext *gb, int *vec_pos, int *sel_flag,
                         int *sel_len, int *prev)
{
    int i, y_flag = 0;

    for (i = 2; i >= 0; i--) {
        if (!sel_flag[i]) {
            vec_pos[i] = 0;
            continue;
        }
        if ((!i && !y_flag) || get_bits1(gb)) {
            if (sel_len[i] > 0) {
                int pval = prev[i];
                vec_pos[i] = get_bits(gb, sel_len[i]);
                if (vec_pos[i] >= pval)
                    vec_pos[i]++;
            } else {
                vec_pos[i] = !prev[i];
            }
            y_flag = 1;
        } else {
            vec_pos[i] = prev[i];
        }
    }
}

static int get_value_cached(GetBitContext *gb, int vec_pos, uint8_t *vec,
                            int vec_size, int component, int shift, int *prev)
{
    if (vec_pos < vec_size)
        return vec[vec_pos];
    if (!get_bits1(gb))
        return prev[component];
    prev[component] = get_bits(gb, 8 - shift) << shift;
    return prev[component];
}

#define MKVAL(vals)  (vals[0] | (vals[1] << 3) | (vals[2] << 6))

/* Image mode - the hardest to comprehend MSS4 coding mode.
 *
 * In this mode all three 16x16 blocks are coded together with a method
 * remotely similar to the methods employed in MSS1-MSS3.
 * The idea is that every component has a vector of 1-4 most common symbols
 * and an escape mode for reading new value from the bitstream. Decoding
 * consists of retrieving pixel values from the vector or reading new ones
 * from the bitstream; depending on flags read from the bitstream, these vector
 * positions can be updated or reused from the state of the previous line
 * or previous pixel.
 */
static int mss4_decode_image_block(MSS4Context *ctx, GetBitContext *gb,
                                   uint8_t *picdst[3], int mb_x, int mb_y)
{
    uint8_t vec[3][4];
    int     vec_len[3];
    int     sel_len[3], sel_flag[3];
    int     i, j, k, mode, split;
    int     prev_vec1 = 0, prev_split = 0;
    int     vals[3] = { 0 };
    int     prev_pix[3] = { 0 };
    int     prev_mode[16] = { 0 };
    uint8_t *dst[3];

    const int val_shift = ctx->quality == 100 ? 0 : 2;

    for (i = 0; i < 3; i++)
        dst[i] = ctx->imgbuf[i];

    for (i = 0; i < 3; i++) {
        vec_len[i] = vec_len_syms[!!i][get_unary(gb, 0, 3)];
        for (j = 0; j < vec_len[i]; j++) {
            vec[i][j]  = get_coeff(gb, &ctx->vec_entry_vlc[!!i]);
            vec[i][j] += ctx->prev_vec[i][j];
            ctx->prev_vec[i][j] = vec[i][j];
        }
        sel_flag[i] = vec_len[i] > 1;
        sel_len[i]  = vec_len[i] > 2 ? vec_len[i] - 2 : 0;
    }

    for (j = 0; j < 16; j++) {
        if (get_bits1(gb)) {
            split = 0;
            if (get_bits1(gb)) {
                prev_mode[0] = 0;
                vals[0] = vals[1] = vals[2] = 0;
                mode = 2;
            } else {
                mode = get_bits1(gb);
                if (mode)
                    split = get_bits(gb, 4);
            }
            for (i = 0; i < 16; i++) {
                if (mode <= 1) {
                    vals[0] =  prev_mode[i]       & 7;
                    vals[1] = (prev_mode[i] >> 3) & 7;
                    vals[2] =  prev_mode[i] >> 6;
                    if (mode == 1 && i == split) {
                        read_vec_pos(gb, vals, sel_flag, sel_len, vals);
                    }
                } else if (mode == 2) {
                    if (get_bits1(gb))
                        read_vec_pos(gb, vals, sel_flag, sel_len, vals);
                }
                for (k = 0; k < 3; k++)
                    *dst[k]++ = get_value_cached(gb, vals[k], vec[k],
                                                 vec_len[k], k,
                                                 val_shift, prev_pix);
                prev_mode[i] = MKVAL(vals);
            }
        } else {
            if (get_bits1(gb)) {
                split = get_bits(gb, 4);
                if (split >= prev_split)
                    split++;
                prev_split = split;
            } else {
                split = prev_split;
            }
            if (split) {
                vals[0] =  prev_mode[0]       & 7;
                vals[1] = (prev_mode[0] >> 3) & 7;
                vals[2] =  prev_mode[0] >> 6;
                for (i = 0; i < 3; i++) {
                    for (k = 0; k < split; k++) {
                        *dst[i]++ = get_value_cached(gb, vals[i], vec[i],
                                                     vec_len[i], i, val_shift,
                                                     prev_pix);
                        prev_mode[k] = MKVAL(vals);
                    }
                }
            }

            if (split != 16) {
                vals[0] =  prev_vec1       & 7;
                vals[1] = (prev_vec1 >> 3) & 7;
                vals[2] =  prev_vec1 >> 6;
                if (get_bits1(gb)) {
                    read_vec_pos(gb, vals, sel_flag, sel_len, vals);
                    prev_vec1 = MKVAL(vals);
                }
                for (i = 0; i < 3; i++) {
                    for (k = 0; k < 16 - split; k++) {
                        *dst[i]++ = get_value_cached(gb, vals[i], vec[i],
                                                     vec_len[i], i, val_shift,
                                                     prev_pix);
                        prev_mode[split + k] = MKVAL(vals);
                    }
                }
            }
        }
    }

    for (i = 0; i < 3; i++)
        for (j = 0; j < 16; j++)
            memcpy(picdst[i] + mb_x * 16 + j * ctx->pic->linesize[i],
                   ctx->imgbuf[i] + j * 16, 16);

    return 0;
}

static inline void mss4_update_dc_cache(MSS4Context *c, int mb_x)
{
    int i;

    c->dc_cache[0][TOP]  = c->prev_dc[0][mb_x * 2 + 1];
    c->dc_cache[0][LEFT] = 0;
    c->dc_cache[1][TOP]  = 0;
    c->dc_cache[1][LEFT] = 0;

    for (i = 0; i < 2; i++)
        c->prev_dc[0][mb_x * 2 + i] = 0;

    for (i = 1; i < 3; i++) {
        c->dc_cache[i + 1][TOP]  = c->prev_dc[i][mb_x];
        c->dc_cache[i + 1][LEFT] = 0;
        c->prev_dc[i][mb_x]      = 0;
    }
}

static int mss4_decode_frame(AVCodecContext *avctx, void *data, int *got_frame,
                             AVPacket *avpkt)
{
    const uint8_t *buf = avpkt->data;
    int buf_size = avpkt->size;
    MSS4Context *c = avctx->priv_data;
    GetBitContext gb;
    GetByteContext bc;
    uint8_t *dst[3];
    int width, height, quality, frame_type;
    int x, y, i, mb_width, mb_height, blk_type;
    int ret;

    if (buf_size < HEADER_SIZE) {
        av_log(avctx, AV_LOG_ERROR,
               "Frame should have at least %d bytes, got %d instead\n",
               HEADER_SIZE, buf_size);
        return AVERROR_INVALIDDATA;
    }

    bytestream2_init(&bc, buf, buf_size);
    width      = bytestream2_get_be16(&bc);
    height     = bytestream2_get_be16(&bc);
    bytestream2_skip(&bc, 2);
    quality    = bytestream2_get_byte(&bc);
    frame_type = bytestream2_get_byte(&bc);

    if (width > avctx->width ||
        height != avctx->height) {
        av_log(avctx, AV_LOG_ERROR, "Invalid frame dimensions %dx%d\n",
               width, height);
        return AVERROR_INVALIDDATA;
    }
    if (quality < 1 || quality > 100) {
        av_log(avctx, AV_LOG_ERROR, "Invalid quality setting %d\n", quality);
        return AVERROR_INVALIDDATA;
    }
    if ((frame_type & ~3) || frame_type == 3) {
        av_log(avctx, AV_LOG_ERROR, "Invalid frame type %d\n", frame_type);
        return AVERROR_INVALIDDATA;
    }

    if (frame_type != SKIP_FRAME && !bytestream2_get_bytes_left(&bc)) {
        av_log(avctx, AV_LOG_ERROR,
               "Empty frame found but it is not a skip frame.\n");
        return AVERROR_INVALIDDATA;
    }

<<<<<<< HEAD
    if ((ret = ff_reget_buffer(avctx, c->pic)) < 0)
        return ret;
=======
    if ((ret = ff_reget_buffer(avctx, c->pic)) < 0) {
        av_log(avctx, AV_LOG_ERROR, "reget_buffer() failed\n");
        return ret;
    }
>>>>>>> 730bac7b
    c->pic->key_frame = (frame_type == INTRA_FRAME);
    c->pic->pict_type = (frame_type == INTRA_FRAME) ? AV_PICTURE_TYPE_I
                                                   : AV_PICTURE_TYPE_P;
    if (frame_type == SKIP_FRAME) {
        *got_frame      = 1;
        if ((ret = av_frame_ref(data, c->pic)) < 0)
            return ret;

        return buf_size;
    }

    if (c->quality != quality) {
        c->quality = quality;
        for (i = 0; i < 2; i++)
            ff_mss34_gen_quant_mat(c->quant_mat[i], quality, !i);
    }

    init_get_bits8(&gb, buf + HEADER_SIZE, (buf_size - HEADER_SIZE));

    mb_width  = FFALIGN(width,  16) >> 4;
    mb_height = FFALIGN(height, 16) >> 4;
    dst[0] = c->pic->data[0];
    dst[1] = c->pic->data[1];
    dst[2] = c->pic->data[2];

    memset(c->prev_vec, 0, sizeof(c->prev_vec));
    for (y = 0; y < mb_height; y++) {
        memset(c->dc_cache, 0, sizeof(c->dc_cache));
        for (x = 0; x < mb_width; x++) {
            blk_type = decode012(&gb);
            switch (blk_type) {
            case DCT_BLOCK:
                if (mss4_decode_dct_block(c, &gb, dst, x, y) < 0) {
                    av_log(avctx, AV_LOG_ERROR,
                           "Error decoding DCT block %d,%d\n",
                           x, y);
                    return AVERROR_INVALIDDATA;
                }
                break;
            case IMAGE_BLOCK:
                if (mss4_decode_image_block(c, &gb, dst, x, y) < 0) {
                    av_log(avctx, AV_LOG_ERROR,
                           "Error decoding VQ block %d,%d\n",
                           x, y);
                    return AVERROR_INVALIDDATA;
                }
                break;
            case SKIP_BLOCK:
                if (frame_type == INTRA_FRAME) {
                    av_log(avctx, AV_LOG_ERROR, "Skip block in intra frame\n");
                    return AVERROR_INVALIDDATA;
                }
                break;
            }
            if (blk_type != DCT_BLOCK)
                mss4_update_dc_cache(c, x);
        }
        dst[0] += c->pic->linesize[0] * 16;
        dst[1] += c->pic->linesize[1] * 16;
        dst[2] += c->pic->linesize[2] * 16;
    }

    if ((ret = av_frame_ref(data, c->pic)) < 0)
        return ret;

    *got_frame      = 1;

    return buf_size;
}

static av_cold int mss4_decode_end(AVCodecContext *avctx)
{
    MSS4Context * const c = avctx->priv_data;
    int i;

    av_frame_free(&c->pic);
    for (i = 0; i < 3; i++)
        av_freep(&c->prev_dc[i]);
    mss4_free_vlcs(c);

    return 0;
}

static av_cold int mss4_decode_init(AVCodecContext *avctx)
{
    MSS4Context * const c = avctx->priv_data;
    int i;

    c->pic = av_frame_alloc();
    if (!c->pic)
        return AVERROR(ENOMEM);

    if (mss4_init_vlcs(c)) {
        av_log(avctx, AV_LOG_ERROR, "Cannot initialise VLCs\n");
        mss4_free_vlcs(c);
        return AVERROR(ENOMEM);
    }
    for (i = 0; i < 3; i++) {
        c->dc_stride[i] = FFALIGN(avctx->width, 16) >> (2 + !!i);
        c->prev_dc[i]   = av_malloc(sizeof(**c->prev_dc) * c->dc_stride[i]);
        if (!c->prev_dc[i]) {
            av_log(avctx, AV_LOG_ERROR, "Cannot allocate buffer\n");
            mss4_free_vlcs(c);
            return AVERROR(ENOMEM);
        }
    }

    c->pic = av_frame_alloc();
    if (!c->pic) {
        mss4_decode_end(avctx);
        return AVERROR(ENOMEM);
    }

<<<<<<< HEAD
    av_frame_free(&c->pic);

    for (i = 0; i < 3; i++)
        av_freep(&c->prev_dc[i]);
    mss4_free_vlcs(c);
=======
    avctx->pix_fmt     = AV_PIX_FMT_YUV444P;
>>>>>>> 730bac7b

    return 0;
}

AVCodec ff_mts2_decoder = {
    .name           = "mts2",
    .long_name      = NULL_IF_CONFIG_SMALL("MS Expression Encoder Screen"),
    .type           = AVMEDIA_TYPE_VIDEO,
    .id             = AV_CODEC_ID_MTS2,
    .priv_data_size = sizeof(MSS4Context),
    .init           = mss4_decode_init,
    .close          = mss4_decode_end,
    .decode         = mss4_decode_frame,
    .capabilities   = CODEC_CAP_DR1,
};<|MERGE_RESOLUTION|>--- conflicted
+++ resolved
@@ -126,11 +126,7 @@
 #define MAX_ENTRIES  162
 
 typedef struct MSS4Context {
-<<<<<<< HEAD
     AVFrame    *pic;
-=======
-    AVFrame   *pic;
->>>>>>> 730bac7b
 
     VLC        dc_vlc[2], ac_vlc[2];
     VLC        vec_entry_vlc[2];
@@ -558,15 +554,8 @@
         return AVERROR_INVALIDDATA;
     }
 
-<<<<<<< HEAD
     if ((ret = ff_reget_buffer(avctx, c->pic)) < 0)
         return ret;
-=======
-    if ((ret = ff_reget_buffer(avctx, c->pic)) < 0) {
-        av_log(avctx, AV_LOG_ERROR, "reget_buffer() failed\n");
-        return ret;
-    }
->>>>>>> 730bac7b
     c->pic->key_frame = (frame_type == INTRA_FRAME);
     c->pic->pict_type = (frame_type == INTRA_FRAME) ? AV_PICTURE_TYPE_I
                                                    : AV_PICTURE_TYPE_P;
@@ -655,10 +644,6 @@
     MSS4Context * const c = avctx->priv_data;
     int i;
 
-    c->pic = av_frame_alloc();
-    if (!c->pic)
-        return AVERROR(ENOMEM);
-
     if (mss4_init_vlcs(c)) {
         av_log(avctx, AV_LOG_ERROR, "Cannot initialise VLCs\n");
         mss4_free_vlcs(c);
@@ -680,15 +665,7 @@
         return AVERROR(ENOMEM);
     }
 
-<<<<<<< HEAD
-    av_frame_free(&c->pic);
-
-    for (i = 0; i < 3; i++)
-        av_freep(&c->prev_dc[i]);
-    mss4_free_vlcs(c);
-=======
     avctx->pix_fmt     = AV_PIX_FMT_YUV444P;
->>>>>>> 730bac7b
 
     return 0;
 }
