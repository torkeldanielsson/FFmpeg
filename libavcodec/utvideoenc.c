/*
 * Ut Video encoder
 * Copyright (c) 2012 Jan Ekström
 *
 * This file is part of FFmpeg.
 *
 * FFmpeg is free software; you can redistribute it and/or
 * modify it under the terms of the GNU Lesser General Public
 * License as published by the Free Software Foundation; either
 * version 2.1 of the License, or (at your option) any later version.
 *
 * FFmpeg is distributed in the hope that it will be useful,
 * but WITHOUT ANY WARRANTY; without even the implied warranty of
 * MERCHANTABILITY or FITNESS FOR A PARTICULAR PURPOSE.  See the GNU
 * Lesser General Public License for more details.
 *
 * You should have received a copy of the GNU Lesser General Public
 * License along with FFmpeg; if not, write to the Free Software
 * Foundation, Inc., 51 Franklin Street, Fifth Floor, Boston, MA 02110-1301 USA
 */

/**
 * @file
 * Ut Video encoder
 */

#include "libavutil/intreadwrite.h"
#include "avcodec.h"
#include "internal.h"
#include "bytestream.h"
#include "put_bits.h"
#include "dsputil.h"
#include "mathops.h"
#include "utvideo.h"
#include "huffman.h"

/* Compare huffentry symbols */
static int huff_cmp_sym(const void *a, const void *b)
{
    const HuffEntry *aa = a, *bb = b;
    return aa->sym - bb->sym;
}

static av_cold int utvideo_encode_close(AVCodecContext *avctx)
{
    UtvideoContext *c = avctx->priv_data;
    int i;

    av_freep(&avctx->coded_frame);
    av_freep(&c->slice_bits);
    for (i = 0; i < 4; i++)
        av_freep(&c->slice_buffer[i]);

    return 0;
}

static av_cold int utvideo_encode_init(AVCodecContext *avctx)
{
    UtvideoContext *c = avctx->priv_data;
    int i;
    uint32_t original_format;

    c->avctx           = avctx;
    c->frame_info_size = 4;
    c->slice_stride    = FFALIGN(avctx->width, 32);

    switch (avctx->pix_fmt) {
    case PIX_FMT_RGB24:
        c->planes        = 3;
        avctx->codec_tag = MKTAG('U', 'L', 'R', 'G');
        original_format  = UTVIDEO_RGB;
        break;
    case PIX_FMT_RGBA:
        c->planes        = 4;
        avctx->codec_tag = MKTAG('U', 'L', 'R', 'A');
        original_format  = UTVIDEO_RGBA;
        break;
    case PIX_FMT_YUV420P:
        if (avctx->width & 1 || avctx->height & 1) {
            av_log(avctx, AV_LOG_ERROR,
                   "4:2:0 video requires even width and height.\n");
            return AVERROR_INVALIDDATA;
        }
        c->planes        = 3;
        avctx->codec_tag = MKTAG('U', 'L', 'Y', '0');
        original_format  = UTVIDEO_420;
        break;
    case PIX_FMT_YUV422P:
        if (avctx->width & 1) {
            av_log(avctx, AV_LOG_ERROR,
                   "4:2:2 video requires even width.\n");
            return AVERROR_INVALIDDATA;
        }
        c->planes        = 3;
        avctx->codec_tag = MKTAG('U', 'L', 'Y', '2');
        original_format  = UTVIDEO_422;
        break;
    default:
        av_log(avctx, AV_LOG_ERROR, "Unknown pixel format: %d\n",
               avctx->pix_fmt);
        return AVERROR_INVALIDDATA;
    }

    ff_dsputil_init(&c->dsp, avctx);

    /* Check the prediction method, and error out if unsupported */
    if (avctx->prediction_method < 0 || avctx->prediction_method > 4) {
        av_log(avctx, AV_LOG_WARNING,
               "Prediction method %d is not supported in Ut Video.\n",
               avctx->prediction_method);
        return AVERROR_OPTION_NOT_FOUND;
    }

    if (avctx->prediction_method == FF_PRED_PLANE) {
        av_log(avctx, AV_LOG_ERROR,
               "Plane prediction is not supported in Ut Video.\n");
        return AVERROR_OPTION_NOT_FOUND;
    }

    /* Convert from libavcodec prediction type to Ut Video's */
    c->frame_pred = ff_ut_pred_order[avctx->prediction_method];

    if (c->frame_pred == PRED_GRADIENT) {
        av_log(avctx, AV_LOG_ERROR, "Gradient prediction is not supported.\n");
        return AVERROR_OPTION_NOT_FOUND;
    }

    avctx->coded_frame = avcodec_alloc_frame();

    if (!avctx->coded_frame) {
        av_log(avctx, AV_LOG_ERROR, "Could not allocate frame.\n");
        utvideo_encode_close(avctx);
        return AVERROR(ENOMEM);
    }

    /* extradata size is 4 * 32bit */
    avctx->extradata_size = 16;

    avctx->extradata = av_mallocz(avctx->extradata_size +
                                  FF_INPUT_BUFFER_PADDING_SIZE);

    if (!avctx->extradata) {
        av_log(avctx, AV_LOG_ERROR, "Could not allocate extradata.\n");
        utvideo_encode_close(avctx);
        return AVERROR(ENOMEM);
    }

    for (i = 0; i < c->planes; i++) {
<<<<<<< HEAD
        c->slice_stride = FFALIGN(avctx->width, 32);
=======
>>>>>>> ec36aa69
        c->slice_buffer[i] = av_malloc(c->slice_stride * (avctx->height + 2) +
                                       FF_INPUT_BUFFER_PADDING_SIZE);
        if (!c->slice_buffer[i]) {
            av_log(avctx, AV_LOG_ERROR, "Cannot allocate temporary buffer 1.\n");
            utvideo_encode_close(avctx);
            return AVERROR(ENOMEM);
        }
    }

    /*
     * Set the version of the encoder.
     * Last byte is "implementation ID", which is
     * obtained from the creator of the format.
     * Libavcodec has been assigned with the ID 0xF0.
     */
    AV_WB32(avctx->extradata, MKTAG(1, 0, 0, 0xF0));

    /*
     * Set the "original format"
     * Not used for anything during decoding.
     */
    AV_WL32(avctx->extradata + 4, original_format);

    /* Write 4 as the 'frame info size' */
    AV_WL32(avctx->extradata + 8, c->frame_info_size);

    /*
     * Set how many slices are going to be used.
     * Set one slice for now.
     */
    c->slices = 1;

    /* Set compression mode */
    c->compression = COMP_HUFF;

    /*
     * Set the encoding flags:
     * - Slice count minus 1
     * - Interlaced encoding mode flag, set to zero for now.
     * - Compression mode (none/huff)
     * And write the flags.
     */
    c->flags  = (c->slices - 1) << 24;
    c->flags |= 0 << 11; // bit field to signal interlaced encoding mode
    c->flags |= c->compression;

    AV_WL32(avctx->extradata + 12, c->flags);

    return 0;
}

static void mangle_rgb_planes(uint8_t *dst[4], int dst_stride, uint8_t *src,
                              int step, int stride, int width, int height)
{
    int i, j;
    int k = 2 * dst_stride;
<<<<<<< HEAD
    unsigned g;
=======
    unsigned int g;
>>>>>>> ec36aa69

    for (j = 0; j < height; j++) {
        if (step == 3) {
            for (i = 0; i < width * step; i += step) {
                g         = src[i + 1];
                dst[0][k] = g;
<<<<<<< HEAD
                g += 0x80;
=======
                g        += 0x80;
>>>>>>> ec36aa69
                dst[1][k] = src[i + 2] - g;
                dst[2][k] = src[i + 0] - g;
                k++;
            }
        } else {
            for (i = 0; i < width * step; i += step) {
                g         = src[i + 1];
                dst[0][k] = g;
<<<<<<< HEAD
                g += 0x80;
=======
                g        += 0x80;
>>>>>>> ec36aa69
                dst[1][k] = src[i + 2] - g;
                dst[2][k] = src[i + 0] - g;
                dst[3][k] = src[i + 3];
                k++;
            }
        }
        k += dst_stride - width;
        src += stride;
    }
}

/* Write data to a plane, no prediction applied */
static void write_plane(uint8_t *src, uint8_t *dst, int stride,
                        int width, int height)
{
    int i, j;

    for (j = 0; j < height; j++) {
        for (i = 0; i < width; i++)
            *dst++ = src[i];

        src += stride;
    }
}

/* Write data to a plane with left prediction */
static void left_predict(uint8_t *src, uint8_t *dst, int stride,
                         int width, int height)
{
    int i, j;
    uint8_t prev;

    prev = 0x80; /* Set the initial value */
    for (j = 0; j < height; j++) {
        for (i = 0; i < width; i++) {
            *dst++ = src[i] - prev;
            prev   = src[i];
        }
        src += stride;
    }
}

/* Write data to a plane with median prediction */
static void median_predict(UtvideoContext *c, uint8_t *src, uint8_t *dst, int stride,
                           int width, int height)
{
    int i, j;
<<<<<<< HEAD
    int A, C;
=======
    int A, B;
>>>>>>> ec36aa69
    uint8_t prev;

    /* First line uses left neighbour prediction */
    prev = 0x80; /* Set the initial value */
    for (i = 0; i < width; i++) {
        *dst++ = src[i] - prev;
        prev   = src[i];
    }

    if (height == 1)
        return;

    src += stride;

    /*
     * Second line uses top prediction for the first sample,
     * and median for the rest.
     */
<<<<<<< HEAD
    A = C = 0;

    /* Rest of the coded part uses median prediction */
    for (j = 1; j < height; j++) {
        c->dsp.sub_hfyu_median_prediction(dst, src - stride, src, width, &A, &C);
=======
    A = B = 0;

    /* Rest of the coded part uses median prediction */
    for (j = 1; j < height; j++) {
        c->dsp.sub_hfyu_median_prediction(dst, src - stride, src, width, &A, &B);
>>>>>>> ec36aa69
        dst += width;
        src += stride;
    }
}

/* Count the usage of values in a plane */
static void count_usage(uint8_t *src, int width,
                        int height, uint64_t *counts)
{
    int i, j;

    for (j = 0; j < height; j++) {
        for (i = 0; i < width; i++) {
            counts[src[i]]++;
        }
        src += width;
    }
}

/* Calculate the actual huffman codes from the code lengths */
static void calculate_codes(HuffEntry *he)
{
    int last, i;
    uint32_t code;

    qsort(he, 256, sizeof(*he), ff_ut_huff_cmp_len);

    last = 255;
    while (he[last].len == 255 && last)
        last--;

    code = 1;
    for (i = last; i >= 0; i--) {
        he[i].code  = code >> (32 - he[i].len);
        code       += 0x80000000u >> (he[i].len - 1);
    }

    qsort(he, 256, sizeof(*he), huff_cmp_sym);
}

/* Write huffman bit codes to a memory block */
static int write_huff_codes(uint8_t *src, uint8_t *dst, int dst_size,
                            int width, int height, HuffEntry *he)
{
    PutBitContext pb;
    int i, j;
    int count;

    init_put_bits(&pb, dst, dst_size);

    /* Write the codes */
    for (j = 0; j < height; j++) {
        for (i = 0; i < width; i++)
            put_bits(&pb, he[src[i]].len, he[src[i]].code);

        src += width;
    }

    /* Pad output to a 32bit boundary */
    count = put_bits_count(&pb) & 0x1F;

    if (count)
        put_bits(&pb, 32 - count, 0);

    /* Get the amount of bits written */
    count = put_bits_count(&pb);

    /* Flush the rest with zeroes */
    flush_put_bits(&pb);

    return count;
}

static int encode_plane(AVCodecContext *avctx, uint8_t *src,
                        uint8_t *dst, int stride,
                        int width, int height, PutByteContext *pb)
{
    UtvideoContext *c        = avctx->priv_data;
    uint8_t  lengths[256];
    uint64_t counts[256]     = { 0 };

    HuffEntry he[256];

    uint32_t offset = 0, slice_len = 0;
    int      i, sstart, send = 0;
    int      symbol;

    /* Do prediction / make planes */
    switch (c->frame_pred) {
    case PRED_NONE:
        for (i = 0; i < c->slices; i++) {
            sstart = send;
            send   = height * (i + 1) / c->slices;
            write_plane(src + sstart * stride, dst + sstart * width,
                        stride, width, send - sstart);
        }
        break;
    case PRED_LEFT:
        for (i = 0; i < c->slices; i++) {
            sstart = send;
            send   = height * (i + 1) / c->slices;
            left_predict(src + sstart * stride, dst + sstart * width,
                         stride, width, send - sstart);
        }
        break;
    case PRED_MEDIAN:
        for (i = 0; i < c->slices; i++) {
            sstart = send;
            send   = height * (i + 1) / c->slices;
            median_predict(c, src + sstart * stride, dst + sstart * width,
                           stride, width, send - sstart);
        }
        break;
    default:
        av_log(avctx, AV_LOG_ERROR, "Unknown prediction mode: %d\n",
               c->frame_pred);
        return AVERROR_OPTION_NOT_FOUND;
    }

    /* Count the usage of values */
    count_usage(dst, width, height, counts);

    /* Check for a special case where only one symbol was used */
    for (symbol = 0; symbol < 256; symbol++) {
        /* If non-zero count is found, see if it matches width * height */
        if (counts[symbol]) {
            /* Special case if only one symbol was used */
            if (counts[symbol] == width * height) {
                /*
                 * Write a zero for the single symbol
                 * used in the plane, else 0xFF.
                 */
                for (i = 0; i < 256; i++) {
                    if (i == symbol)
                        bytestream2_put_byte(pb, 0);
                    else
                        bytestream2_put_byte(pb, 0xFF);
                }

                /* Write zeroes for lengths */
                for (i = 0; i < c->slices; i++)
                    bytestream2_put_le32(pb, 0);

                /* And that's all for that plane folks */
                return 0;
            }
            break;
        }
    }

    /* Calculate huffman lengths */
    ff_huff_gen_len_table(lengths, counts);

    /*
     * Write the plane's header into the output packet:
     * - huffman code lengths (256 bytes)
     * - slice end offsets (gotten from the slice lengths)
     */
    for (i = 0; i < 256; i++) {
        bytestream2_put_byte(pb, lengths[i]);

        he[i].len = lengths[i];
        he[i].sym = i;
    }

    /* Calculate the huffman codes themselves */
    calculate_codes(he);

    send = 0;
    for (i = 0; i < c->slices; i++) {
        sstart  = send;
        send    = height * (i + 1) / c->slices;

        /*
         * Write the huffman codes to a buffer,
         * get the offset in bits and convert to bytes.
         */
        offset += write_huff_codes(dst + sstart * width, c->slice_bits,
                                   width * (send - sstart), width,
                                   send - sstart, he) >> 3;

        slice_len = offset - slice_len;

        /* Byteswap the written huffman codes */
        c->dsp.bswap_buf((uint32_t *) c->slice_bits,
                         (uint32_t *) c->slice_bits,
                         slice_len >> 2);

        /* Write the offset to the stream */
        bytestream2_put_le32(pb, offset);

        /* Seek to the data part of the packet */
        bytestream2_seek_p(pb, 4 * (c->slices - i - 1) +
                           offset - slice_len, SEEK_CUR);

        /* Write the slices' data into the output packet */
        bytestream2_put_buffer(pb, c->slice_bits, slice_len);

        /* Seek back to the slice offsets */
        bytestream2_seek_p(pb, -4 * (c->slices - i - 1) - offset,
                           SEEK_CUR);

        slice_len = offset;
    }

    /* And at the end seek to the end of written slice(s) */
    bytestream2_seek_p(pb, offset, SEEK_CUR);

    return 0;
}

static int utvideo_encode_frame(AVCodecContext *avctx, AVPacket *pkt,
                                const AVFrame *pic, int *got_packet)
{
    UtvideoContext *c = avctx->priv_data;
    PutByteContext pb;

    uint32_t frame_info;

    uint8_t *dst;

    int width = avctx->width, height = avctx->height;
    int i, ret = 0;

    /* Allocate a new packet if needed, and set it to the pointer dst */
    ret = ff_alloc_packet2(avctx, pkt, (256 + 4 * c->slices + width * height) *
                           c->planes + 4);

    if (ret < 0)
        return ret;

    dst = pkt->data;

    bytestream2_init_writer(&pb, dst, pkt->size);

    av_fast_malloc(&c->slice_bits, &c->slice_bits_size,
                   width * height + FF_INPUT_BUFFER_PADDING_SIZE);

    if (!c->slice_bits) {
        av_log(avctx, AV_LOG_ERROR, "Cannot allocate temporary buffer 2.\n");
        return AVERROR(ENOMEM);
    }

    /* In case of RGB, mangle the planes to Ut Video's format */
    if (avctx->pix_fmt == PIX_FMT_RGBA || avctx->pix_fmt == PIX_FMT_RGB24)
        mangle_rgb_planes(c->slice_buffer, c->slice_stride, pic->data[0],
                          c->planes, pic->linesize[0], width, height);

    /* Deal with the planes */
    switch (avctx->pix_fmt) {
    case PIX_FMT_RGB24:
    case PIX_FMT_RGBA:
        for (i = 0; i < c->planes; i++) {
            ret = encode_plane(avctx, c->slice_buffer[i] + 2 * c->slice_stride,
                               c->slice_buffer[i], c->slice_stride,
                               width, height, &pb);

            if (ret) {
                av_log(avctx, AV_LOG_ERROR, "Error encoding plane %d.\n", i);
                return ret;
            }
        }
        break;
    case PIX_FMT_YUV422P:
        for (i = 0; i < c->planes; i++) {
            ret = encode_plane(avctx, pic->data[i], c->slice_buffer[0],
                               pic->linesize[i], width >> !!i, height, &pb);

            if (ret) {
                av_log(avctx, AV_LOG_ERROR, "Error encoding plane %d.\n", i);
                return ret;
            }
        }
        break;
    case PIX_FMT_YUV420P:
        for (i = 0; i < c->planes; i++) {
            ret = encode_plane(avctx, pic->data[i], c->slice_buffer[0],
                               pic->linesize[i], width >> !!i, height >> !!i,
                               &pb);

            if (ret) {
                av_log(avctx, AV_LOG_ERROR, "Error encoding plane %d.\n", i);
                return ret;
            }
        }
        break;
    default:
        av_log(avctx, AV_LOG_ERROR, "Unknown pixel format: %d\n",
               avctx->pix_fmt);
        return AVERROR_INVALIDDATA;
    }

    /*
     * Write frame information (LE 32bit unsigned)
     * into the output packet.
     * Contains the prediction method.
     */
    frame_info = c->frame_pred << 8;
    bytestream2_put_le32(&pb, frame_info);

    /*
     * At least currently Ut Video is IDR only.
     * Set flags accordingly.
     */
    avctx->coded_frame->reference = 0;
    avctx->coded_frame->key_frame = 1;
    avctx->coded_frame->pict_type = AV_PICTURE_TYPE_I;

    pkt->size   = bytestream2_tell_p(&pb);
    pkt->flags |= AV_PKT_FLAG_KEY;

    /* Packet should be done */
    *got_packet = 1;

    return 0;
}

AVCodec ff_utvideo_encoder = {
    .name           = "utvideo",
    .type           = AVMEDIA_TYPE_VIDEO,
    .id             = CODEC_ID_UTVIDEO,
    .priv_data_size = sizeof(UtvideoContext),
    .init           = utvideo_encode_init,
    .encode2        = utvideo_encode_frame,
    .close          = utvideo_encode_close,
    .pix_fmts       = (const enum PixelFormat[]) {
                          PIX_FMT_RGB24, PIX_FMT_RGBA, PIX_FMT_YUV422P,
                          PIX_FMT_YUV420P, PIX_FMT_NONE
                      },
    .long_name      = NULL_IF_CONFIG_SMALL("Ut Video"),
};<|MERGE_RESOLUTION|>--- conflicted
+++ resolved
@@ -146,10 +146,6 @@
     }
 
     for (i = 0; i < c->planes; i++) {
-<<<<<<< HEAD
-        c->slice_stride = FFALIGN(avctx->width, 32);
-=======
->>>>>>> ec36aa69
         c->slice_buffer[i] = av_malloc(c->slice_stride * (avctx->height + 2) +
                                        FF_INPUT_BUFFER_PADDING_SIZE);
         if (!c->slice_buffer[i]) {
@@ -206,22 +202,14 @@
 {
     int i, j;
     int k = 2 * dst_stride;
-<<<<<<< HEAD
-    unsigned g;
-=======
     unsigned int g;
->>>>>>> ec36aa69
 
     for (j = 0; j < height; j++) {
         if (step == 3) {
             for (i = 0; i < width * step; i += step) {
                 g         = src[i + 1];
                 dst[0][k] = g;
-<<<<<<< HEAD
-                g += 0x80;
-=======
                 g        += 0x80;
->>>>>>> ec36aa69
                 dst[1][k] = src[i + 2] - g;
                 dst[2][k] = src[i + 0] - g;
                 k++;
@@ -230,11 +218,7 @@
             for (i = 0; i < width * step; i += step) {
                 g         = src[i + 1];
                 dst[0][k] = g;
-<<<<<<< HEAD
-                g += 0x80;
-=======
                 g        += 0x80;
->>>>>>> ec36aa69
                 dst[1][k] = src[i + 2] - g;
                 dst[2][k] = src[i + 0] - g;
                 dst[3][k] = src[i + 3];
@@ -282,11 +266,7 @@
                            int width, int height)
 {
     int i, j;
-<<<<<<< HEAD
-    int A, C;
-=======
     int A, B;
->>>>>>> ec36aa69
     uint8_t prev;
 
     /* First line uses left neighbour prediction */
@@ -305,19 +285,11 @@
      * Second line uses top prediction for the first sample,
      * and median for the rest.
      */
-<<<<<<< HEAD
-    A = C = 0;
-
-    /* Rest of the coded part uses median prediction */
-    for (j = 1; j < height; j++) {
-        c->dsp.sub_hfyu_median_prediction(dst, src - stride, src, width, &A, &C);
-=======
     A = B = 0;
 
     /* Rest of the coded part uses median prediction */
     for (j = 1; j < height; j++) {
         c->dsp.sub_hfyu_median_prediction(dst, src - stride, src, width, &A, &B);
->>>>>>> ec36aa69
         dst += width;
         src += stride;
     }
