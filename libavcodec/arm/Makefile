--- conflicted
+++ resolved
@@ -14,10 +14,7 @@
 OBJS-$(CONFIG_VP6_DECODER)             += arm/vp56dsp_init_arm.o
 OBJS-$(CONFIG_VP8_DECODER)             += arm/vp8dsp_init_arm.o
 ARMV6-OBJS-$(CONFIG_VP8_DECODER)       += arm/vp8_armv6.o               \
-<<<<<<< HEAD
-=======
                                           arm/vp8dsp_init_armv6.o       \
->>>>>>> 0a07f2b3
                                           arm/vp8dsp_armv6.o
 
 OBJS-$(CONFIG_H264DSP)                 += arm/h264dsp_init_arm.o
