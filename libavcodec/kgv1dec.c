--- conflicted
+++ resolved
@@ -31,10 +31,6 @@
 #include "internal.h"
 
 typedef struct {
-<<<<<<< HEAD
-=======
-    AVCodecContext *avctx;
->>>>>>> 2e09096d
     AVFrame *prev;
 } KgvContext;
 
@@ -42,11 +38,7 @@
 {
     KgvContext * const c = avctx->priv_data;
 
-<<<<<<< HEAD
-    av_frame_unref(c->prev);
-=======
     av_frame_free(&c->prev);
->>>>>>> 2e09096d
 }
 
 static int decode_frame(AVCodecContext *avctx, void *data, int *got_frame,
@@ -78,15 +70,9 @@
 
     if ((res = ff_get_buffer(avctx, frame, AV_GET_BUFFER_FLAG_REF)) < 0)
         return res;
-<<<<<<< HEAD
     out  = frame->data[0];
     if (c->prev->data[0]) {
         prev = c->prev->data[0];
-=======
-    out  = (uint16_t *) frame->data[0];
-    if (c->prev->data[0]) {
-        prev = (uint16_t *) c->prev->data[0];
->>>>>>> 2e09096d
     } else {
         prev = NULL;
     }
@@ -169,20 +155,12 @@
 {
     KgvContext * const c = avctx->priv_data;
 
-<<<<<<< HEAD
-=======
     c->prev = av_frame_alloc();
     if (!c->prev)
         return AVERROR(ENOMEM);
 
-    c->avctx = avctx;
->>>>>>> 2e09096d
     avctx->pix_fmt = AV_PIX_FMT_RGB555;
     avctx->flags  |= CODEC_FLAG_EMU_EDGE;
-
-    c->prev = av_frame_alloc();
-    if (!c->prev)
-        return AVERROR(ENOMEM);
 
     return 0;
 }
