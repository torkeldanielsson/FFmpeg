--- conflicted
+++ resolved
@@ -56,11 +56,7 @@
 #define FF_VDPAU_STATE_USED_FOR_REFERENCE 2
 
 /**
-<<<<<<< HEAD
- * \brief This structure is used as a callback between the FFmpeg
-=======
- * @brief This structure is used as a callback between the Libav
->>>>>>> adbfc605
+ * @brief This structure is used as a callback between the FFmpeg
  * decoder (vd_) and presentation (vo_) module.
  * This is used for defining a video frame containing surface,
  * picture parameter, bitstream information etc which are passed
