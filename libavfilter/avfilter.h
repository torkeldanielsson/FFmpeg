/*
 * filter layer
 * Copyright (c) 2007 Bobby Bingham
 *
 * This file is part of FFmpeg.
 *
 * FFmpeg is free software; you can redistribute it and/or
 * modify it under the terms of the GNU Lesser General Public
 * License as published by the Free Software Foundation; either
 * version 2.1 of the License, or (at your option) any later version.
 *
 * FFmpeg is distributed in the hope that it will be useful,
 * but WITHOUT ANY WARRANTY; without even the implied warranty of
 * MERCHANTABILITY or FITNESS FOR A PARTICULAR PURPOSE.  See the GNU
 * Lesser General Public License for more details.
 *
 * You should have received a copy of the GNU Lesser General Public
 * License along with FFmpeg; if not, write to the Free Software
 * Foundation, Inc., 51 Franklin Street, Fifth Floor, Boston, MA 02110-1301 USA
 */

#ifndef AVFILTER_AVFILTER_H
#define AVFILTER_AVFILTER_H

/**
 * @file
 * @ingroup lavfi
 * external API header
 */

/**
 * @defgroup lavfi Libavfilter
 * @{
 */

#include <stddef.h>

#include "libavutil/avutil.h"
#include "libavutil/dict.h"
#include "libavutil/frame.h"
#include "libavutil/log.h"
#include "libavutil/samplefmt.h"
#include "libavutil/pixfmt.h"
#include "libavutil/rational.h"

#include "libavfilter/version.h"

/**
 * Return the LIBAVFILTER_VERSION_INT constant.
 */
unsigned avfilter_version(void);

/**
 * Return the libavfilter build-time configuration.
 */
const char *avfilter_configuration(void);

/**
 * Return the libavfilter license.
 */
const char *avfilter_license(void);

typedef struct AVFilterContext AVFilterContext;
typedef struct AVFilterLink    AVFilterLink;
typedef struct AVFilterPad     AVFilterPad;
typedef struct AVFilterFormats AVFilterFormats;

#if FF_API_AVFILTERBUFFER
/**
 * A reference-counted buffer data type used by the filter system. Filters
 * should not store pointers to this structure directly, but instead use the
 * AVFilterBufferRef structure below.
 */
typedef struct AVFilterBuffer {
    uint8_t *data[8];           ///< buffer data for each plane/channel

    /**
     * pointers to the data planes/channels.
     *
     * For video, this should simply point to data[].
     *
     * For planar audio, each channel has a separate data pointer, and
     * linesize[0] contains the size of each channel buffer.
     * For packed audio, there is just one data pointer, and linesize[0]
     * contains the total size of the buffer for all channels.
     *
     * Note: Both data and extended_data will always be set, but for planar
     * audio with more channels that can fit in data, extended_data must be used
     * in order to access all channels.
     */
    uint8_t **extended_data;
    int linesize[8];            ///< number of bytes per line

    /** private data to be used by a custom free function */
    void *priv;
    /**
     * A pointer to the function to deallocate this buffer if the default
     * function is not sufficient. This could, for example, add the memory
     * back into a memory pool to be reused later without the overhead of
     * reallocating it from scratch.
     */
    void (*free)(struct AVFilterBuffer *buf);

    int format;                 ///< media format
    int w, h;                   ///< width and height of the allocated buffer
    unsigned refcount;          ///< number of references to this buffer
} AVFilterBuffer;

#define AV_PERM_READ     0x01   ///< can read from the buffer
#define AV_PERM_WRITE    0x02   ///< can write to the buffer
#define AV_PERM_PRESERVE 0x04   ///< nobody else can overwrite the buffer
#define AV_PERM_REUSE    0x08   ///< can output the buffer multiple times, with the same contents each time
#define AV_PERM_REUSE2   0x10   ///< can output the buffer multiple times, modified each time
#define AV_PERM_NEG_LINESIZES 0x20  ///< the buffer requested can have negative linesizes
#define AV_PERM_ALIGN    0x40   ///< the buffer must be aligned

#define AVFILTER_ALIGN 16 //not part of ABI

/**
 * Audio specific properties in a reference to an AVFilterBuffer. Since
 * AVFilterBufferRef is common to different media formats, audio specific
 * per reference properties must be separated out.
 */
typedef struct AVFilterBufferRefAudioProps {
    uint64_t channel_layout;    ///< channel layout of audio buffer
    int nb_samples;             ///< number of audio samples per channel
    int sample_rate;            ///< audio buffer sample rate
    int channels;               ///< number of channels (do not access directly)
} AVFilterBufferRefAudioProps;

/**
 * Video specific properties in a reference to an AVFilterBuffer. Since
 * AVFilterBufferRef is common to different media formats, video specific
 * per reference properties must be separated out.
 */
typedef struct AVFilterBufferRefVideoProps {
    int w;                      ///< image width
    int h;                      ///< image height
    AVRational sample_aspect_ratio; ///< sample aspect ratio
    int interlaced;             ///< is frame interlaced
    int top_field_first;        ///< field order
    enum AVPictureType pict_type; ///< picture type of the frame
    int key_frame;              ///< 1 -> keyframe, 0-> not
    int qp_table_linesize;                ///< qp_table stride
    int qp_table_size;            ///< qp_table size
    int8_t *qp_table;             ///< array of Quantization Parameters
} AVFilterBufferRefVideoProps;

/**
 * A reference to an AVFilterBuffer. Since filters can manipulate the origin of
 * a buffer to, for example, crop image without any memcpy, the buffer origin
 * and dimensions are per-reference properties. Linesize is also useful for
 * image flipping, frame to field filters, etc, and so is also per-reference.
 *
 * TODO: add anything necessary for frame reordering
 */
typedef struct AVFilterBufferRef {
    AVFilterBuffer *buf;        ///< the buffer that this is a reference to
    uint8_t *data[8];           ///< picture/audio data for each plane
    /**
     * pointers to the data planes/channels.
     *
     * For video, this should simply point to data[].
     *
     * For planar audio, each channel has a separate data pointer, and
     * linesize[0] contains the size of each channel buffer.
     * For packed audio, there is just one data pointer, and linesize[0]
     * contains the total size of the buffer for all channels.
     *
     * Note: Both data and extended_data will always be set, but for planar
     * audio with more channels that can fit in data, extended_data must be used
     * in order to access all channels.
     */
    uint8_t **extended_data;
    int linesize[8];            ///< number of bytes per line

    AVFilterBufferRefVideoProps *video; ///< video buffer specific properties
    AVFilterBufferRefAudioProps *audio; ///< audio buffer specific properties

    /**
     * presentation timestamp. The time unit may change during
     * filtering, as it is specified in the link and the filter code
     * may need to rescale the PTS accordingly.
     */
    int64_t pts;
    int64_t pos;                ///< byte position in stream, -1 if unknown

    int format;                 ///< media format

    int perms;                  ///< permissions, see the AV_PERM_* flags

    enum AVMediaType type;      ///< media type of buffer data

    AVDictionary *metadata;     ///< dictionary containing metadata key=value tags
} AVFilterBufferRef;

/**
 * Copy properties of src to dst, without copying the actual data
 */
attribute_deprecated
void avfilter_copy_buffer_ref_props(AVFilterBufferRef *dst, AVFilterBufferRef *src);

/**
 * Add a new reference to a buffer.
 *
 * @param ref   an existing reference to the buffer
 * @param pmask a bitmask containing the allowable permissions in the new
 *              reference
 * @return      a new reference to the buffer with the same properties as the
 *              old, excluding any permissions denied by pmask
 */
attribute_deprecated
AVFilterBufferRef *avfilter_ref_buffer(AVFilterBufferRef *ref, int pmask);

/**
 * Remove a reference to a buffer. If this is the last reference to the
 * buffer, the buffer itself is also automatically freed.
 *
 * @param ref reference to the buffer, may be NULL
 *
 * @note it is recommended to use avfilter_unref_bufferp() instead of this
 * function
 */
attribute_deprecated
void avfilter_unref_buffer(AVFilterBufferRef *ref);

/**
 * Remove a reference to a buffer and set the pointer to NULL.
 * If this is the last reference to the buffer, the buffer itself
 * is also automatically freed.
 *
 * @param ref pointer to the buffer reference
 */
attribute_deprecated
void avfilter_unref_bufferp(AVFilterBufferRef **ref);
#endif

/**
 * Get the number of channels of a buffer reference.
 */
attribute_deprecated
int avfilter_ref_get_channels(AVFilterBufferRef *ref);

#if FF_API_AVFILTERPAD_PUBLIC
/**
 * A filter pad used for either input or output.
 *
 * See doc/filter_design.txt for details on how to implement the methods.
 *
 * @warning this struct might be removed from public API.
 * users should call avfilter_pad_get_name() and avfilter_pad_get_type()
 * to access the name and type fields; there should be no need to access
 * any other fields from outside of libavfilter.
 */
struct AVFilterPad {
    /**
     * Pad name. The name is unique among inputs and among outputs, but an
     * input may have the same name as an output. This may be NULL if this
     * pad has no need to ever be referenced by name.
     */
    const char *name;

    /**
     * AVFilterPad type.
     */
    enum AVMediaType type;

    /**
     * Input pads:
     * Minimum required permissions on incoming buffers. Any buffer with
     * insufficient permissions will be automatically copied by the filter
     * system to a new buffer which provides the needed access permissions.
     *
     * Output pads:
     * Guaranteed permissions on outgoing buffers. Any buffer pushed on the
     * link must have at least these permissions; this fact is checked by
     * asserts. It can be used to optimize buffer allocation.
     */
    attribute_deprecated int min_perms;

    /**
     * Input pads:
     * Permissions which are not accepted on incoming buffers. Any buffer
     * which has any of these permissions set will be automatically copied
     * by the filter system to a new buffer which does not have those
     * permissions. This can be used to easily disallow buffers with
     * AV_PERM_REUSE.
     *
     * Output pads:
     * Permissions which are automatically removed on outgoing buffers. It
     * can be used to optimize buffer allocation.
     */
    attribute_deprecated int rej_perms;

    /**
     * @deprecated unused
     */
    int (*start_frame)(AVFilterLink *link, AVFilterBufferRef *picref);

    /**
     * Callback function to get a video buffer. If NULL, the filter system will
     * use ff_default_get_video_buffer().
     *
     * Input video pads only.
     */
    AVFrame *(*get_video_buffer)(AVFilterLink *link, int w, int h);

    /**
     * Callback function to get an audio buffer. If NULL, the filter system will
     * use ff_default_get_audio_buffer().
     *
     * Input audio pads only.
     */
    AVFrame *(*get_audio_buffer)(AVFilterLink *link, int nb_samples);

    /**
     * @deprecated unused
     */
    int (*end_frame)(AVFilterLink *link);

    /**
     * @deprecated unused
     */
    int (*draw_slice)(AVFilterLink *link, int y, int height, int slice_dir);

    /**
     * Filtering callback. This is where a filter receives a frame with
     * audio/video data and should do its processing.
     *
     * Input pads only.
     *
     * @return >= 0 on success, a negative AVERROR on error. This function
     * must ensure that frame is properly unreferenced on error if it
     * hasn't been passed on to another filter.
     */
    int (*filter_frame)(AVFilterLink *link, AVFrame *frame);

    /**
     * Frame poll callback. This returns the number of immediately available
     * samples. It should return a positive value if the next request_frame()
     * is guaranteed to return one frame (with no delay).
     *
     * Defaults to just calling the source poll_frame() method.
     *
     * Output pads only.
     */
    int (*poll_frame)(AVFilterLink *link);

    /**
     * Frame request callback. A call to this should result in at least one
     * frame being output over the given link. This should return zero on
     * success, and another value on error.
     * See ff_request_frame() for the error codes with a specific
     * meaning.
     *
     * Output pads only.
     */
    int (*request_frame)(AVFilterLink *link);

    /**
     * Link configuration callback.
     *
     * For output pads, this should set the following link properties:
     * video: width, height, sample_aspect_ratio, time_base
     * audio: sample_rate.
     *
     * This should NOT set properties such as format, channel_layout, etc which
     * are negotiated between filters by the filter system using the
     * query_formats() callback before this function is called.
     *
     * For input pads, this should check the properties of the link, and update
     * the filter's internal state as necessary.
     *
     * For both input and output pads, this should return zero on success,
     * and another value on error.
     */
    int (*config_props)(AVFilterLink *link);

    /**
     * The filter expects a fifo to be inserted on its input link,
     * typically because it has a delay.
     *
     * input pads only.
     */
    int needs_fifo;

    int needs_writable;
};
#endif

/**
 * Get the name of an AVFilterPad.
 *
 * @param pads an array of AVFilterPads
 * @param pad_idx index of the pad in the array it; is the caller's
 *                responsibility to ensure the index is valid
 *
 * @return name of the pad_idx'th pad in pads
 */
const char *avfilter_pad_get_name(const AVFilterPad *pads, int pad_idx);

/**
 * Get the type of an AVFilterPad.
 *
 * @param pads an array of AVFilterPads
 * @param pad_idx index of the pad in the array; it is the caller's
 *                responsibility to ensure the index is valid
 *
 * @return type of the pad_idx'th pad in pads
 */
enum AVMediaType avfilter_pad_get_type(const AVFilterPad *pads, int pad_idx);

/**
 * Filter definition. This defines the pads a filter contains, and all the
 * callback functions used to interact with the filter.
 */
typedef struct AVFilter {
    const char *name;         ///< filter name

    /**
     * A description for the filter. You should use the
     * NULL_IF_CONFIG_SMALL() macro to define it.
     */
    const char *description;

    const AVFilterPad *inputs;  ///< NULL terminated list of inputs. NULL if none
    const AVFilterPad *outputs; ///< NULL terminated list of outputs. NULL if none

    /**
     * A class for the private data, used to access filter private
     * AVOptions.
     */
    const AVClass *priv_class;

    /*****************************************************************
     * All fields below this line are not part of the public API. They
     * may not be used outside of libavfilter and can be changed and
     * removed at will.
     * New public fields should be added right above.
     *****************************************************************
     */

    /**
     * Filter initialization function. Args contains the user-supplied
     * parameters. FIXME: maybe an AVOption-based system would be better?
     */
    int (*init)(AVFilterContext *ctx, const char *args);

    /**
     * Should be set instead of init by the filters that want to pass a
     * dictionary of AVOptions to nested contexts that are allocated in
     * init.
     */
    int (*init_dict)(AVFilterContext *ctx, AVDictionary **options);

    /**
     * Filter uninitialization function. Should deallocate any memory held
     * by the filter, release any buffer references, etc. This does not need
     * to deallocate the AVFilterContext->priv memory itself.
     */
    void (*uninit)(AVFilterContext *ctx);

    /**
     * Queries formats/layouts supported by the filter and its pads, and sets
     * the in_formats/in_chlayouts for links connected to its output pads,
     * and out_formats/out_chlayouts for links connected to its input pads.
     *
     * @return zero on success, a negative value corresponding to an
     * AVERROR code otherwise
     */
    int (*query_formats)(AVFilterContext *);

    int priv_size;      ///< size of private data to allocate for the filter

    /**
     * Make the filter instance process a command.
     *
     * @param cmd    the command to process, for handling simplicity all commands must be alphanumeric only
     * @param arg    the argument for the command
     * @param res    a buffer with size res_size where the filter(s) can return a response. This must not change when the command is not supported.
     * @param flags  if AVFILTER_CMD_FLAG_FAST is set and the command would be
     *               time consuming then a filter should treat it like an unsupported command
     *
     * @returns >=0 on success otherwise an error code.
     *          AVERROR(ENOSYS) on unsupported commands
     */
    int (*process_command)(AVFilterContext *, const char *cmd, const char *arg, char *res, int res_len, int flags);

    /**
     * Filter initialization function, alternative to the init()
     * callback. Args contains the user-supplied parameters, opaque is
     * used for providing binary data.
     */
    int (*init_opaque)(AVFilterContext *ctx, const char *args, void *opaque);

    /**
     * Shorthand syntax for init arguments.
     * If this field is set (even to an empty list), just before init the
     * private class will be set and the arguments string will be parsed
     * using av_opt_set_from_string() with "=" and ":" delimiters, and
     * av_opt_free() will be called just after uninit.
     */
    const char *const *shorthand;
} AVFilter;

/** An instance of a filter */
struct AVFilterContext {
    const AVClass *av_class;        ///< needed for av_log()

    const AVFilter *filter;         ///< the AVFilter of which this is an instance

    char *name;                     ///< name of this filter instance

    AVFilterPad   *input_pads;      ///< array of input pads
    AVFilterLink **inputs;          ///< array of pointers to input links
#if FF_API_FOO_COUNT
    unsigned input_count;           ///< @deprecated use nb_inputs
#endif
    unsigned    nb_inputs;          ///< number of input pads

    AVFilterPad   *output_pads;     ///< array of output pads
    AVFilterLink **outputs;         ///< array of pointers to output links
#if FF_API_FOO_COUNT
    unsigned output_count;          ///< @deprecated use nb_outputs
#endif
    unsigned    nb_outputs;         ///< number of output pads

    void *priv;                     ///< private data for use by the filter

    struct AVFilterCommand *command_queue;
};

/**
 * A link between two filters. This contains pointers to the source and
 * destination filters between which this link exists, and the indexes of
 * the pads involved. In addition, this link also contains the parameters
 * which have been negotiated and agreed upon between the filter, such as
 * image dimensions, format, etc.
 */
struct AVFilterLink {
    AVFilterContext *src;       ///< source filter
    AVFilterPad *srcpad;        ///< output pad on the source filter

    AVFilterContext *dst;       ///< dest filter
    AVFilterPad *dstpad;        ///< input pad on the dest filter

    enum AVMediaType type;      ///< filter media type

    /* These parameters apply only to video */
    int w;                      ///< agreed upon image width
    int h;                      ///< agreed upon image height
    AVRational sample_aspect_ratio; ///< agreed upon sample aspect ratio
    /* These parameters apply only to audio */
    uint64_t channel_layout;    ///< channel layout of current buffer (see libavutil/channel_layout.h)
    int sample_rate;            ///< samples per second

    int format;                 ///< agreed upon media format

    /**
     * Define the time base used by the PTS of the frames/samples
     * which will pass through this link.
     * During the configuration stage, each filter is supposed to
     * change only the output timebase, while the timebase of the
     * input link is assumed to be an unchangeable property.
     */
    AVRational time_base;

    /*****************************************************************
     * All fields below this line are not part of the public API. They
     * may not be used outside of libavfilter and can be changed and
     * removed at will.
     * New public fields should be added right above.
     *****************************************************************
     */
    /**
     * Lists of formats and channel layouts supported by the input and output
     * filters respectively. These lists are used for negotiating the format
     * to actually be used, which will be loaded into the format and
     * channel_layout members, above, when chosen.
     *
     */
    AVFilterFormats *in_formats;
    AVFilterFormats *out_formats;

    /**
     * Lists of channel layouts and sample rates used for automatic
     * negotiation.
     */
    AVFilterFormats  *in_samplerates;
    AVFilterFormats *out_samplerates;
    struct AVFilterChannelLayouts  *in_channel_layouts;
    struct AVFilterChannelLayouts *out_channel_layouts;

    /**
     * Audio only, the destination filter sets this to a non-zero value to
     * request that buffers with the given number of samples should be sent to
     * it. AVFilterPad.needs_fifo must also be set on the corresponding input
     * pad.
     * Last buffer before EOF will be padded with silence.
     */
    int request_samples;

    /** stage of the initialization of the link properties (dimensions, etc) */
    enum {
        AVLINK_UNINIT = 0,      ///< not started
        AVLINK_STARTINIT,       ///< started, but incomplete
        AVLINK_INIT             ///< complete
    } init_state;

    struct AVFilterPool *pool;

    /**
     * Graph the filter belongs to.
     */
    struct AVFilterGraph *graph;

    /**
     * Current timestamp of the link, as defined by the most recent
     * frame(s), in AV_TIME_BASE units.
     */
    int64_t current_pts;

    /**
     * Index in the age array.
     */
    int age_index;

    /**
     * Frame rate of the stream on the link, or 1/0 if unknown;
     * if left to 0/0, will be automatically be copied from the first input
     * of the source filter if it exists.
     *
     * Sources should set it to the best estimation of the real frame rate.
     * Filters should update it if necessary depending on their function.
     * Sinks can use it to set a default output frame rate.
     * It is similar to the r_frame_rate field in AVStream.
     */
    AVRational frame_rate;

    /**
     * Buffer partially filled with samples to achieve a fixed/minimum size.
     */
    AVFrame *partial_buf;

    /**
     * Size of the partial buffer to allocate.
     * Must be between min_samples and max_samples.
     */
    int partial_buf_size;

    /**
     * Minimum number of samples to filter at once. If filter_frame() is
     * called with fewer samples, it will accumulate them in partial_buf.
     * This field and the related ones must not be changed after filtering
     * has started.
     * If 0, all related fields are ignored.
     */
    int min_samples;

    /**
     * Maximum number of samples to filter at once. If filter_frame() is
     * called with more samples, it will split them.
     */
    int max_samples;

    /**
     * The buffer reference currently being received across the link by the
     * destination filter. This is used internally by the filter system to
     * allow automatic copying of buffers which do not have sufficient
     * permissions for the destination. This should not be accessed directly
     * by the filters.
     */
    AVFilterBufferRef *cur_buf_copy;

    /**
     * True if the link is closed.
     * If set, all attemps of start_frame, filter_frame or request_frame
     * will fail with AVERROR_EOF, and if necessary the reference will be
     * destroyed.
     * If request_frame returns AVERROR_EOF, this flag is set on the
     * corresponding link.
     * It can be set also be set by either the source or the destination
     * filter.
     */
    int closed;

    /**
     * Number of channels.
     */
    int channels;

    /**
     * True if a frame is being requested on the link.
     * Used internally by the framework.
     */
    unsigned frame_requested;

    /**
     * Link processing flags.
     */
    unsigned flags;
};

/**
 * Link two filters together.
 *
 * @param src    the source filter
 * @param srcpad index of the output pad on the source filter
 * @param dst    the destination filter
 * @param dstpad index of the input pad on the destination filter
 * @return       zero on success
 */
int avfilter_link(AVFilterContext *src, unsigned srcpad,
                  AVFilterContext *dst, unsigned dstpad);

/**
 * Free the link in *link, and set its pointer to NULL.
 */
void avfilter_link_free(AVFilterLink **link);

/**
 * Get the number of channels of a link.
 */
int avfilter_link_get_channels(AVFilterLink *link);

/**
 * Set the closed field of a link.
 */
void avfilter_link_set_closed(AVFilterLink *link, int closed);

/**
 * Negotiate the media format, dimensions, etc of all inputs to a filter.
 *
 * @param filter the filter to negotiate the properties for its inputs
 * @return       zero on successful negotiation
 */
int avfilter_config_links(AVFilterContext *filter);

#if FF_API_AVFILTERBUFFER
/**
 * Create a buffer reference wrapped around an already allocated image
 * buffer.
 *
 * @param data pointers to the planes of the image to reference
 * @param linesize linesizes for the planes of the image to reference
 * @param perms the required access permissions
 * @param w the width of the image specified by the data and linesize arrays
 * @param h the height of the image specified by the data and linesize arrays
 * @param format the pixel format of the image specified by the data and linesize arrays
 */
attribute_deprecated
AVFilterBufferRef *
avfilter_get_video_buffer_ref_from_arrays(uint8_t * const data[4], const int linesize[4], int perms,
                                          int w, int h, enum AVPixelFormat format);

/**
 * Create an audio buffer reference wrapped around an already
 * allocated samples buffer.
 *
 * See avfilter_get_audio_buffer_ref_from_arrays_channels() for a version
 * that can handle unknown channel layouts.
 *
 * @param data           pointers to the samples plane buffers
 * @param linesize       linesize for the samples plane buffers
 * @param perms          the required access permissions
 * @param nb_samples     number of samples per channel
 * @param sample_fmt     the format of each sample in the buffer to allocate
 * @param channel_layout the channel layout of the buffer
 */
attribute_deprecated
AVFilterBufferRef *avfilter_get_audio_buffer_ref_from_arrays(uint8_t **data,
                                                             int linesize,
                                                             int perms,
                                                             int nb_samples,
                                                             enum AVSampleFormat sample_fmt,
                                                             uint64_t channel_layout);
/**
 * Create an audio buffer reference wrapped around an already
 * allocated samples buffer.
 *
 * @param data           pointers to the samples plane buffers
 * @param linesize       linesize for the samples plane buffers
 * @param perms          the required access permissions
 * @param nb_samples     number of samples per channel
 * @param sample_fmt     the format of each sample in the buffer to allocate
 * @param channels       the number of channels of the buffer
 * @param channel_layout the channel layout of the buffer,
 *                       must be either 0 or consistent with channels
 */
attribute_deprecated
AVFilterBufferRef *avfilter_get_audio_buffer_ref_from_arrays_channels(uint8_t **data,
                                                                      int linesize,
                                                                      int perms,
                                                                      int nb_samples,
                                                                      enum AVSampleFormat sample_fmt,
                                                                      int channels,
                                                                      uint64_t channel_layout);

#endif


#define AVFILTER_CMD_FLAG_ONE   1 ///< Stop once a filter understood the command (for target=all for example), fast filters are favored automatically
#define AVFILTER_CMD_FLAG_FAST  2 ///< Only execute command when its fast (like a video out that supports contrast adjustment in hw)

/**
 * Make the filter instance process a command.
 * It is recommended to use avfilter_graph_send_command().
 */
int avfilter_process_command(AVFilterContext *filter, const char *cmd, const char *arg, char *res, int res_len, int flags);

/** Initialize the filter system. Register all builtin filters. */
void avfilter_register_all(void);

/** Uninitialize the filter system. Unregister all filters. */
void avfilter_uninit(void);

/**
 * Register a filter. This is only needed if you plan to use
 * avfilter_get_by_name later to lookup the AVFilter structure by name. A
 * filter can still by instantiated with avfilter_open even if it is not
 * registered.
 *
 * @param filter the filter to register
 * @return 0 if the registration was successful, a negative value
 * otherwise
 */
int avfilter_register(AVFilter *filter);

/**
 * Get a filter definition matching the given name.
 *
 * @param name the filter name to find
 * @return     the filter definition, if any matching one is registered.
 *             NULL if none found.
 */
AVFilter *avfilter_get_by_name(const char *name);

/**
 * If filter is NULL, returns a pointer to the first registered filter pointer,
 * if filter is non-NULL, returns the next pointer after filter.
 * If the returned pointer points to NULL, the last registered filter
 * was already reached.
 */
AVFilter **av_filter_next(AVFilter **filter);

/**
 * Create a filter instance.
 *
 * @param filter_ctx put here a pointer to the created filter context
 * on success, NULL on failure
 * @param filter    the filter to create an instance of
 * @param inst_name Name to give to the new instance. Can be NULL for none.
 * @return >= 0 in case of success, a negative error code otherwise
 */
int avfilter_open(AVFilterContext **filter_ctx, AVFilter *filter, const char *inst_name);

/**
 * Initialize a filter.
 *
 * @param filter the filter to initialize
 * @param args   A string of parameters to use when initializing the filter.
 *               The format and meaning of this string varies by filter.
 * @param opaque Any extra non-string data needed by the filter. The meaning
 *               of this parameter varies by filter.
 * @return       zero on success
 */
int avfilter_init_filter(AVFilterContext *filter, const char *args, void *opaque);

/**
 * Free a filter context.
 *
 * @param filter the filter to free
 */
void avfilter_free(AVFilterContext *filter);

/**
 * Insert a filter in the middle of an existing link.
 *
 * @param link the link into which the filter should be inserted
 * @param filt the filter to be inserted
 * @param filt_srcpad_idx the input pad on the filter to connect
 * @param filt_dstpad_idx the output pad on the filter to connect
 * @return     zero on success
 */
int avfilter_insert_filter(AVFilterLink *link, AVFilterContext *filt,
                           unsigned filt_srcpad_idx, unsigned filt_dstpad_idx);

#if FF_API_AVFILTERBUFFER
/**
 * Copy the frame properties of src to dst, without copying the actual
 * image data.
 *
 * @return 0 on success, a negative number on error.
 */
attribute_deprecated
int avfilter_copy_frame_props(AVFilterBufferRef *dst, const AVFrame *src);

/**
 * Copy the frame properties and data pointers of src to dst, without copying
 * the actual data.
 *
 * @return 0 on success, a negative number on error.
 */
attribute_deprecated
int avfilter_copy_buf_props(AVFrame *dst, const AVFilterBufferRef *src);
#endif

/**
 * @return AVClass for AVFilterContext.
 *
 * @see av_opt_find().
 */
const AVClass *avfilter_get_class(void);

<<<<<<< HEAD
/**
 * @}
 */
=======
typedef struct AVFilterGraph {
    const AVClass *av_class;
#if FF_API_FOO_COUNT
    attribute_deprecated
    unsigned filter_count;
#endif
    AVFilterContext **filters;
#if !FF_API_FOO_COUNT
    unsigned nb_filters;
#endif

    char *scale_sws_opts; ///< sws options to use for the auto-inserted scale filters
    char *resample_lavr_opts;   ///< libavresample options to use for the auto-inserted resample filters
#if FF_API_FOO_COUNT
    unsigned nb_filters;
#endif
} AVFilterGraph;

/**
 * Allocate a filter graph.
 */
AVFilterGraph *avfilter_graph_alloc(void);

/**
 * Get a filter instance with name name from graph.
 *
 * @return the pointer to the found filter instance or NULL if it
 * cannot be found.
 */
AVFilterContext *avfilter_graph_get_filter(AVFilterGraph *graph, char *name);

/**
 * Add an existing filter instance to a filter graph.
 *
 * @param graphctx  the filter graph
 * @param filter the filter to be added
 */
int avfilter_graph_add_filter(AVFilterGraph *graphctx, AVFilterContext *filter);

/**
 * Create and add a filter instance into an existing graph.
 * The filter instance is created from the filter filt and inited
 * with the parameters args and opaque.
 *
 * In case of success put in *filt_ctx the pointer to the created
 * filter instance, otherwise set *filt_ctx to NULL.
 *
 * @param name the instance name to give to the created filter instance
 * @param graph_ctx the filter graph
 * @return a negative AVERROR error code in case of failure, a non
 * negative value otherwise
 */
int avfilter_graph_create_filter(AVFilterContext **filt_ctx, AVFilter *filt,
                                 const char *name, const char *args, void *opaque,
                                 AVFilterGraph *graph_ctx);

/**
 * Check validity and configure all the links and formats in the graph.
 *
 * @param graphctx the filter graph
 * @param log_ctx context used for logging
 * @return 0 in case of success, a negative AVERROR code otherwise
 */
int avfilter_graph_config(AVFilterGraph *graphctx, void *log_ctx);

/**
 * Free a graph, destroy its links, and set *graph to NULL.
 * If *graph is NULL, do nothing.
 */
void avfilter_graph_free(AVFilterGraph **graph);

/**
 * A linked-list of the inputs/outputs of the filter chain.
 *
 * This is mainly useful for avfilter_graph_parse() / avfilter_graph_parse2(),
 * where it is used to communicate open (unlinked) inputs and outputs from and
 * to the caller.
 * This struct specifies, per each not connected pad contained in the graph, the
 * filter context and the pad index required for establishing a link.
 */
typedef struct AVFilterInOut {
    /** unique name for this input/output in the list */
    char *name;

    /** filter context associated to this input/output */
    AVFilterContext *filter_ctx;

    /** index of the filt_ctx pad to use for linking */
    int pad_idx;

    /** next input/input in the list, NULL if this is the last */
    struct AVFilterInOut *next;
} AVFilterInOut;

/**
 * Allocate a single AVFilterInOut entry.
 * Must be freed with avfilter_inout_free().
 * @return allocated AVFilterInOut on success, NULL on failure.
 */
AVFilterInOut *avfilter_inout_alloc(void);

/**
 * Free the supplied list of AVFilterInOut and set *inout to NULL.
 * If *inout is NULL, do nothing.
 */
void avfilter_inout_free(AVFilterInOut **inout);

/**
 * Add a graph described by a string to a graph.
 *
 * @param graph   the filter graph where to link the parsed graph context
 * @param filters string to be parsed
 * @param inputs  linked list to the inputs of the graph
 * @param outputs linked list to the outputs of the graph
 * @return zero on success, a negative AVERROR code on error
 */
int avfilter_graph_parse(AVFilterGraph *graph, const char *filters,
                         AVFilterInOut *inputs, AVFilterInOut *outputs,
                         void *log_ctx);

/**
 * Add a graph described by a string to a graph.
 *
 * @param[in]  graph   the filter graph where to link the parsed graph context
 * @param[in]  filters string to be parsed
 * @param[out] inputs  a linked list of all free (unlinked) inputs of the
 *                     parsed graph will be returned here. It is to be freed
 *                     by the caller using avfilter_inout_free().
 * @param[out] outputs a linked list of all free (unlinked) outputs of the
 *                     parsed graph will be returned here. It is to be freed by the
 *                     caller using avfilter_inout_free().
 * @return zero on success, a negative AVERROR code on error
 *
 * @note the difference between avfilter_graph_parse2() and
 * avfilter_graph_parse() is that in avfilter_graph_parse(), the caller provides
 * the lists of inputs and outputs, which therefore must be known before calling
 * the function. On the other hand, avfilter_graph_parse2() \em returns the
 * inputs and outputs that are left unlinked after parsing the graph and the
 * caller then deals with them. Another difference is that in
 * avfilter_graph_parse(), the inputs parameter describes inputs of the
 * <em>already existing</em> part of the graph; i.e. from the point of view of
 * the newly created part, they are outputs. Similarly the outputs parameter
 * describes outputs of the already existing filters, which are provided as
 * inputs to the parsed filters.
 * avfilter_graph_parse2() takes the opposite approach -- it makes no reference
 * whatsoever to already existing parts of the graph and the inputs parameter
 * will on return contain inputs of the newly parsed part of the graph.
 * Analogously the outputs parameter will contain outputs of the newly created
 * filters.
 */
int avfilter_graph_parse2(AVFilterGraph *graph, const char *filters,
                          AVFilterInOut **inputs,
                          AVFilterInOut **outputs);

>>>>>>> 38f0c078
#endif /* AVFILTER_AVFILTER_H */<|MERGE_RESOLUTION|>--- conflicted
+++ resolved
@@ -912,16 +912,11 @@
  */
 const AVClass *avfilter_get_class(void);
 
-<<<<<<< HEAD
-/**
- * @}
- */
-=======
 typedef struct AVFilterGraph {
     const AVClass *av_class;
 #if FF_API_FOO_COUNT
     attribute_deprecated
-    unsigned filter_count;
+    unsigned filter_count_unused;
 #endif
     AVFilterContext **filters;
 #if !FF_API_FOO_COUNT
@@ -933,6 +928,19 @@
 #if FF_API_FOO_COUNT
     unsigned nb_filters;
 #endif
+    char *aresample_swr_opts; ///< swr options to use for the auto-inserted aresample filters, Access ONLY through AVOptions
+
+    /**
+     * Private fields
+     *
+     * The following fields are for internal use only.
+     * Their type, offset, number and semantic can change without notice.
+     */
+
+    AVFilterLink **sink_links;
+    int sink_links_count;
+
+    unsigned disable_auto_convert;
 } AVFilterGraph;
 
 /**
@@ -972,6 +980,21 @@
 int avfilter_graph_create_filter(AVFilterContext **filt_ctx, AVFilter *filt,
                                  const char *name, const char *args, void *opaque,
                                  AVFilterGraph *graph_ctx);
+
+/**
+ * Enable or disable automatic format conversion inside the graph.
+ *
+ * Note that format conversion can still happen inside explicitly inserted
+ * scale and aresample filters.
+ *
+ * @param flags  any of the AVFILTER_AUTO_CONVERT_* constants
+ */
+void avfilter_graph_set_auto_convert(AVFilterGraph *graph, unsigned flags);
+
+enum {
+    AVFILTER_AUTO_CONVERT_ALL  =  0, /**< all automatic conversions enabled */
+    AVFILTER_AUTO_CONVERT_NONE = -1, /**< all automatic conversions disabled */
+};
 
 /**
  * Check validity and configure all the links and formats in the graph.
@@ -1029,12 +1052,16 @@
  *
  * @param graph   the filter graph where to link the parsed graph context
  * @param filters string to be parsed
- * @param inputs  linked list to the inputs of the graph
- * @param outputs linked list to the outputs of the graph
- * @return zero on success, a negative AVERROR code on error
+ * @param inputs  pointer to a linked list to the inputs of the graph, may be NULL.
+ *                If non-NULL, *inputs is updated to contain the list of open inputs
+ *                after the parsing, should be freed with avfilter_inout_free().
+ * @param outputs pointer to a linked list to the outputs of the graph, may be NULL.
+ *                If non-NULL, *outputs is updated to contain the list of open outputs
+ *                after the parsing, should be freed with avfilter_inout_free().
+ * @return non negative on success, a negative AVERROR code on error
  */
 int avfilter_graph_parse(AVFilterGraph *graph, const char *filters,
-                         AVFilterInOut *inputs, AVFilterInOut *outputs,
+                         AVFilterInOut **inputs, AVFilterInOut **outputs,
                          void *log_ctx);
 
 /**
@@ -1071,5 +1098,72 @@
                           AVFilterInOut **inputs,
                           AVFilterInOut **outputs);
 
->>>>>>> 38f0c078
+/**
+ * Send a command to one or more filter instances.
+ *
+ * @param graph  the filter graph
+ * @param target the filter(s) to which the command should be sent
+ *               "all" sends to all filters
+ *               otherwise it can be a filter or filter instance name
+ *               which will send the command to all matching filters.
+ * @param cmd    the command to sent, for handling simplicity all commands must be alphanumeric only
+ * @param arg    the argument for the command
+ * @param res    a buffer with size res_size where the filter(s) can return a response.
+ *
+ * @returns >=0 on success otherwise an error code.
+ *              AVERROR(ENOSYS) on unsupported commands
+ */
+int avfilter_graph_send_command(AVFilterGraph *graph, const char *target, const char *cmd, const char *arg, char *res, int res_len, int flags);
+
+/**
+ * Queue a command for one or more filter instances.
+ *
+ * @param graph  the filter graph
+ * @param target the filter(s) to which the command should be sent
+ *               "all" sends to all filters
+ *               otherwise it can be a filter or filter instance name
+ *               which will send the command to all matching filters.
+ * @param cmd    the command to sent, for handling simplicity all commands must be alphanummeric only
+ * @param arg    the argument for the command
+ * @param ts     time at which the command should be sent to the filter
+ *
+ * @note As this executes commands after this function returns, no return code
+ *       from the filter is provided, also AVFILTER_CMD_FLAG_ONE is not supported.
+ */
+int avfilter_graph_queue_command(AVFilterGraph *graph, const char *target, const char *cmd, const char *arg, int flags, double ts);
+
+
+/**
+ * Dump a graph into a human-readable string representation.
+ *
+ * @param graph    the graph to dump
+ * @param options  formatting options; currently ignored
+ * @return  a string, or NULL in case of memory allocation failure;
+ *          the string must be freed using av_free
+ */
+char *avfilter_graph_dump(AVFilterGraph *graph, const char *options);
+
+/**
+ * Request a frame on the oldest sink link.
+ *
+ * If the request returns AVERROR_EOF, try the next.
+ *
+ * Note that this function is not meant to be the sole scheduling mechanism
+ * of a filtergraph, only a convenience function to help drain a filtergraph
+ * in a balanced way under normal circumstances.
+ *
+ * Also note that AVERROR_EOF does not mean that frames did not arrive on
+ * some of the sinks during the process.
+ * When there are multiple sink links, in case the requested link
+ * returns an EOF, this may cause a filter to flush pending frames
+ * which are sent to another sink link, although unrequested.
+ *
+ * @return  the return value of ff_request_frame(),
+ *          or AVERROR_EOF if all links returned AVERROR_EOF
+ */
+int avfilter_graph_request_oldest(AVFilterGraph *graph);
+
+/**
+ * @}
+ */
 #endif /* AVFILTER_AVFILTER_H */