--- conflicted
+++ resolved
@@ -730,8 +730,7 @@
         }
     }
 
-<<<<<<< HEAD
-    if (s->nb_streams == stream_count) {
+    if (s->internal->nb_interleaved_streams == stream_count) {
         flush = 1;
     } else if (!flush) {
         for (i=0; i < s->nb_streams; i++) {
@@ -746,7 +745,7 @@
                 delta_dts_max= FFMAX(delta_dts_max, delta_dts);
             }
         }
-        if (s->nb_streams == stream_count+noninterleaved_count &&
+        if (s->internal->nb_interleaved_streams == stream_count+noninterleaved_count &&
            delta_dts_max > 20*AV_TIME_BASE) {
             av_log(s, AV_LOG_DEBUG, "flushing with %d noninterleaved\n", noninterleaved_count);
             flush = 1;
@@ -754,9 +753,6 @@
     }
     if (stream_count && flush) {
         AVStream *st;
-=======
-    if (stream_count && (s->internal->nb_interleaved_streams == stream_count || flush)) {
->>>>>>> 33c859c1
         pktl = s->packet_buffer;
         *out = pktl->pkt;
         st   = s->streams[out->stream_index];
