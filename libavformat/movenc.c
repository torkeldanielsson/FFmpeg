--- conflicted
+++ resolved
@@ -3696,13 +3696,10 @@
             }
         } else if (st->codec->codec_type == AVMEDIA_TYPE_SUBTITLE) {
             track->timescale = st->codec->time_base.den;
-<<<<<<< HEAD
-        }else{
-            track->timescale = MOV_TIMESCALE;
-=======
         } else if (st->codec->codec_type == AVMEDIA_TYPE_DATA) {
             track->timescale = st->codec->time_base.den;
->>>>>>> 39523030
+        } else {
+            track->timescale = MOV_TIMESCALE;
         }
         if (!track->height)
             track->height = st->codec->height;
