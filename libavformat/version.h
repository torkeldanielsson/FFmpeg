--- conflicted
+++ resolved
@@ -64,7 +64,6 @@
 #define FF_API_URL_FEOF                 (LIBAVFORMAT_VERSION_MAJOR < 57)
 #endif
 
-<<<<<<< HEAD
 #ifndef FF_API_ALLOC_OUTPUT_CONTEXT
 #define FF_API_ALLOC_OUTPUT_CONTEXT    (LIBAVFORMAT_VERSION_MAJOR < 56)
 #endif
@@ -89,10 +88,4 @@
 #ifndef FF_API_R_FRAME_RATE
 #define FF_API_R_FRAME_RATE            1
 #endif
-#ifndef FF_API_PROBE_MIME
-#define FF_API_PROBE_MIME               (LIBAVFORMAT_VERSION_MAJOR > 55)
-#endif
-
-=======
->>>>>>> 24e87f7f
 #endif /* AVFORMAT_VERSION_H */