Entries are sorted chronologically from oldest to youngest within each release,
releases are sorted from youngest to oldest.


version <next>:

- many many things we forgot because we rather write code than changelogs
- libmpcodecs video filter support (3 times as many filters than before)
- mpeg2 aspect ratio dection fixed
- libxvid aspect pickiness fixed
- Frame multithreaded decoding
- WebM support in Matroska de/muxer
- low overhead Ogg muxing
- MMS-TCP support
- VP8 de/encoding via libvpx
- Demuxer for On2's IVF format
- Pictor/PC Paint decoder
- HE-AAC v2 decoder
- libfaad2 wrapper removed
- DTS-ES extension (XCh) decoding support
- native VP8 decoder
- RTSP tunneling over HTTP
- RTP depacketization of SVQ3
- -strict inofficial replaced by -strict unofficial
- ffplay -exitonkeydown and -exitonmousedown options added
- native GSM / GSM MS decoder
- RTP depacketization of QDM2
- ANSI/ASCII art playback system
- Lego Mindstorms RSO de/muxer
- libavcore added
- SubRip subtitle file muxer and demuxer
- Chinese AVS encoding via libxavs
- ffprobe -show_packets option added
- RTP packetization of Theora and Vorbis
- RTP depacketization of MP4A-LATM
- RTP packetization and depacketization of VP8
- hflip filter
- Apple HTTP Live Streaming demuxer
- a64 codec
- MMS-HTTP support
- G.722 ADPCM audio encoder/decoder
- R10k video decoder
- ocv_smooth filter
- frei0r wrapper filter
- change crop filter syntax to width:height:x:y
- make the crop filter accept parametric expressions
- make ffprobe accept AVFormatContext options
- yadif filter
- blackframe filter
- Demuxer for Leitch/Harris' VR native stream format (LXF)
- RTP depacketization of the X-QT QuickTime format
- SAP (Session Announcement Protocol, RFC 2974) muxer and demuxer
- cropdetect filter
- ffmpeg -crop* options removed
- transpose filter added
- ffmpeg -force_key_frames option added
- demuxer for receiving raw rtp:// URLs without an SDP description
- single stream LATM/LOAS decoder
- setpts filter added
- Win64 support for optimized asm functions
- MJPEG/AVI1 to JPEG/JFIF bitstream filter
- ASS subtitle encoder and decoder
- IEC 61937 encapsulation for E-AC3, TrueHD, DTS-HD (for HDMI passthrough)
- overlay filter added
- rename aspect filter to setdar, and pixelaspect to setsar
- IEC 61937 demuxer
- Mobotix .mxg demuxer
- frei0r source added
- hqdn3d filter added
- RTP depacketization of QCELP
- FLAC parser added
- gradfun filter added
- AMR-WB decoder
- replace the ocv_smooth filter with a more generic ocv filter
- Windows Televison (WTV) demuxer
- FFmpeg metadata format muxer and demuxer
- SubRip (srt) subtitle encoder and decoder
- floating-point AC-3 encoder added
- Lagarith decoder
- ffmpeg -copytb option added
- IVF muxer added
- Wing Commander IV movies decoder added
- movie source added
- Bink version 'b' audio and video decoder
- Bitmap Brothers JV playback system
- Apple HTTP Live Streaming protocol handler
- sndio support for playback and record
- Linux framebuffer input device added
- Chronomaster DFA decoder
<<<<<<< HEAD
- DPX image encoder
- MicroDVD subtitle file muxer and demuxer
- Playstation Portable PMP format demuxer
- fieldorder video filter added
=======
- Mobotix MxPEG decoder
- AAC encoding via libvo-aacenc
- AMR-WB encoding via libvo-amrwbenc
>>>>>>> db46be01


version 0.6:

- PB-frame decoding for H.263
- deprecated vhook subsystem removed
- deprecated old scaler removed
- VQF demuxer
- Alpha channel scaler
- PCX encoder
- RTP packetization of H.263
- RTP packetization of AMR
- RTP depacketization of Vorbis
- CorePNG decoding support
- Cook multichannel decoding support
- introduced avlanguage helpers in libavformat
- 8088flex TMV demuxer and decoder
- per-stream language-tags extraction in asfdec
- V210 decoder and encoder
- remaining GPL parts in AC-3 decoder converted to LGPL
- QCP demuxer
- SoX native format muxer and demuxer
- AMR-NB decoding/encoding, AMR-WB decoding via OpenCORE libraries
- DPX image decoder
- Electronic Arts Madcow decoder
- DivX (XSUB) subtitle encoder
- nonfree libamr support for AMR-NB/WB decoding/encoding removed
- experimental AAC encoder
- RTP depacketization of ASF and RTSP from WMS servers
- RTMP support in libavformat
- noX handling for OPT_BOOL X options
- Wave64 demuxer
- IEC-61937 compatible Muxer
- TwinVQ decoder
- Bluray (PGS) subtitle decoder
- LPCM support in MPEG-TS (HDMV RID as found on Blu-ray disks)
- WMA Pro decoder
- Core Audio Format demuxer
- Atrac1 decoder
- MD STUDIO audio demuxer
- RF64 support in WAV demuxer
- MPEG-4 Audio Lossless Coding (ALS) decoder
- -formats option split into -formats, -codecs, -bsfs, and -protocols
- IV8 demuxer
- CDG demuxer and decoder
- R210 decoder
- Auravision Aura 1 and 2 decoders
- Deluxe Paint Animation playback system
- SIPR decoder
- Adobe Filmstrip muxer and demuxer
- RTP depacketization of H.263
- Bink demuxer and audio/video decoders
- enable symbol versioning by default for linkers that support it
- IFF PBM/ILBM bitmap decoder
- concat protocol
- Indeo 5 decoder
- RTP depacketization of AMR
- WMA Voice decoder
- ffprobe tool
- AMR-NB decoder
- RTSP muxer
- HE-AAC v1 decoder
- Kega Game Video (KGV1) decoder
- VorbisComment writing for FLAC, Ogg FLAC and Ogg Speex files
- RTP depacketization of Theora
- HTTP Digest authentication
- RTMP/RTMPT/RTMPS/RTMPE/RTMPTE protocol support via librtmp
- Psygnosis YOP demuxer and video decoder
- spectral extension support in the E-AC-3 decoder
- unsharp video filter
- RTP hinting in the mov/3gp/mp4 muxer
- Dirac in Ogg demuxing
- seek to keyframes in Ogg
- 4:2:2 and 4:4:4 Theora decoding
- 35% faster VP3/Theora decoding
- faster AAC decoding
- faster H.264 decoding
- RealAudio 1.0 (14.4K) encoder


version 0.5:

- DV50 AKA DVCPRO50 encoder, decoder, muxer and demuxer
- TechSmith Camtasia (TSCC) video decoder
- IBM Ultimotion (ULTI) video decoder
- Sierra Online audio file demuxer and decoder
- Apple QuickDraw (qdrw) video decoder
- Creative ADPCM audio decoder (16 bits as well as 8 bits schemes)
- Electronic Arts Multimedia (WVE/UV2/etc.) file demuxer
- Miro VideoXL (VIXL) video decoder
- H.261 video encoder
- QPEG video decoder
- Nullsoft Video (NSV) file demuxer
- Shorten audio decoder
- LOCO video decoder
- Apple Lossless Audio Codec (ALAC) decoder
- Winnov WNV1 video decoder
- Autodesk Animator Studio Codec (AASC) decoder
- Indeo 2 video decoder
- Fraps FPS1 video decoder
- Snow video encoder/decoder
- Sonic audio encoder/decoder
- Vorbis audio decoder
- Macromedia ADPCM decoder
- Duck TrueMotion 2 video decoder
- support for decoding FLX and DTA extensions in FLIC files
- H.264 custom quantization matrices support
- ffserver fixed, it should now be usable again
- QDM2 audio decoder
- Real Cooker audio decoder
- TrueSpeech audio decoder
- WMA2 audio decoder fixed, now all files should play correctly
- RealAudio 14.4 and 28.8 decoders fixed
- JPEG-LS decoder
- build system improvements
- tabs and trailing whitespace removed from the codebase
- CamStudio video decoder
- AIFF/AIFF-C audio format, encoding and decoding
- ADTS AAC file reading and writing
- Creative VOC file reading and writing
- American Laser Games multimedia (*.mm) playback system
- Zip Motion Blocks Video decoder
- improved Theora/VP3 decoder
- True Audio (TTA) decoder
- AVS demuxer and video decoder
- JPEG-LS encoder
- Smacker demuxer and decoder
- NuppelVideo/MythTV demuxer and RTjpeg decoder
- KMVC decoder
- MPEG-2 intra VLC support
- MPEG-2 4:2:2 encoder
- Flash Screen Video decoder
- GXF demuxer
- Chinese AVS decoder
- GXF muxer
- MXF demuxer
- VC-1/WMV3/WMV9 video decoder
- MacIntel support
- AVISynth support
- VMware video decoder
- VP5 video decoder
- VP6 video decoder
- WavPack lossless audio decoder
- Targa (.TGA) picture decoder
- Vorbis audio encoder
- Delphine Software .cin demuxer/audio and video decoder
- Tiertex .seq demuxer/video decoder
- MTV demuxer
- TIFF picture encoder and decoder
- GIF picture decoder
- Intel Music Coder decoder
- Zip Motion Blocks Video encoder
- Musepack decoder
- Flash Screen Video encoder
- Theora encoding via libtheora
- BMP encoder
- WMA encoder
- GSM-MS encoder and decoder
- DCA decoder
- DXA demuxer and decoder
- DNxHD decoder
- Gamecube movie (.THP) playback system
- Blackfin optimizations
- Interplay C93 demuxer and video decoder
- Bethsoft VID demuxer and video decoder
- CRYO APC demuxer
- Atrac3 decoder
- V.Flash PTX decoder
- RoQ muxer, RoQ audio encoder
- Renderware TXD demuxer and decoder
- extern C declarations for C++ removed from headers
- sws_flags command line option
- codebook generator
- RoQ video encoder
- QTRLE encoder
- OS/2 support removed and restored again
- AC-3 decoder
- NUT muxer
- additional SPARC (VIS) optimizations
- Matroska muxer
- slice-based parallel H.264 decoding
- Monkey's Audio demuxer and decoder
- AMV audio and video decoder
- DNxHD encoder
- H.264 PAFF decoding
- Nellymoser ASAO decoder
- Beam Software SIFF demuxer and decoder
- libvorbis Vorbis decoding removed in favor of native decoder
- IntraX8 (J-Frame) subdecoder for WMV2 and VC-1
- Ogg (Theora, Vorbis and FLAC) muxer
- The "device" muxers and demuxers are now in a new libavdevice library
- PC Paintbrush PCX decoder
- Sun Rasterfile decoder
- TechnoTrend PVA demuxer
- Linux Media Labs MPEG-4 (LMLM4) demuxer
- AVM2 (Flash 9) SWF muxer
- QT variant of IMA ADPCM encoder
- VFW grabber
- iPod/iPhone compatible mp4 muxer
- Mimic decoder
- MSN TCP Webcam stream demuxer
- RL2 demuxer / decoder
- IFF demuxer
- 8SVX audio decoder
- non-recursive Makefiles
- BFI demuxer
- MAXIS EA XA (.xa) demuxer / decoder
- BFI video decoder
- OMA demuxer
- MLP/TrueHD decoder
- Electronic Arts CMV decoder
- Motion Pixels Video decoder
- Motion Pixels MVI demuxer
- removed animated GIF decoder/demuxer
- D-Cinema audio muxer
- Electronic Arts TGV decoder
- Apple Lossless Audio Codec (ALAC) encoder
- AAC decoder
- floating point PCM encoder/decoder
- MXF muxer
- DV100 AKA DVCPRO HD decoder and demuxer
- E-AC-3 support added to AC-3 decoder
- Nellymoser ASAO encoder
- ASS and SSA demuxer and muxer
- liba52 wrapper removed
- SVQ3 watermark decoding support
- Speex decoding via libspeex
- Electronic Arts TGQ decoder
- RV40 decoder
- QCELP / PureVoice decoder
- RV30 decoder
- hybrid WavPack support
- R3D REDCODE demuxer
- ALSA support for playback and record
- Electronic Arts TQI decoder
- OpenJPEG based JPEG 2000 decoder
- NC (NC4600) camera file demuxer
- Gopher client support
- MXF D-10 muxer
- generic metadata API


version 0.4.9-pre1:

- DV encoder, DV muxer
- Microsoft RLE video decoder
- Microsoft Video-1 decoder
- Apple Animation (RLE) decoder
- Apple Graphics (SMC) decoder
- Apple Video (RPZA) decoder
- Cinepak decoder
- Sega FILM (CPK) file demuxer
- Westwood multimedia support (VQA & AUD files)
- Id Quake II CIN playback support
- 8BPS video decoder
- FLIC playback support
- RealVideo 2.0 (RV20) decoder
- Duck TrueMotion v1 (DUCK) video decoder
- Sierra VMD demuxer and video decoder
- MSZH and ZLIB decoder support
- SVQ1 video encoder
- AMR-WB support
- PPC optimizations
- rate distortion optimal cbp support
- rate distorted optimal ac prediction for MPEG-4
- rate distorted optimal lambda->qp support
- AAC encoding with libfaac
- Sunplus JPEG codec (SP5X) support
- use Lagrange multipler instead of QP for ratecontrol
- Theora/VP3 decoding support
- XA and ADX ADPCM codecs
- export MPEG-2 active display area / pan scan
- Add support for configuring with IBM XLC
- floating point AAN DCT
- initial support for zygo video (not complete)
- RGB ffv1 support
- new audio/video parser API
- av_log() system
- av_read_frame() and av_seek_frame() support
- missing last frame fixes
- seek by mouse in ffplay
- noise reduction of DCT coefficients
- H.263 OBMC & 4MV support
- H.263 alternative inter vlc support
- H.263 loop filter
- H.263 slice structured mode
- interlaced DCT support for MPEG-2 encoding
- stuffing to stay above min_bitrate
- MB type & QP visualization
- frame stepping for ffplay
- interlaced motion estimation
- alternate scantable support
- SVCD scan offset support
- closed GOP support
- SSE2 FDCT
- quantizer noise shaping
- G.726 ADPCM audio codec
- MS ADPCM encoding
- multithreaded/SMP motion estimation
- multithreaded/SMP encoding for MPEG-1/MPEG-2/MPEG-4/H.263
- multithreaded/SMP decoding for MPEG-2
- FLAC decoder
- Metrowerks CodeWarrior suppport
- H.263+ custom pcf support
- nicer output for 'ffmpeg -formats'
- Matroska demuxer
- SGI image format, encoding and decoding
- H.264 loop filter support
- H.264 CABAC support
- nicer looking arrows for the motion vector visualization
- improved VCD support
- audio timestamp drift compensation
- MPEG-2 YUV 422/444 support
- polyphase kaiser windowed sinc and blackman nuttall windowed sinc audio resample
- better image scaling
- H.261 support
- correctly interleave packets during encoding
- VIS optimized motion compensation
- intra_dc_precision>0 encoding support
- support reuse of motion vectors/MB types/field select values of the source video
- more accurate deblock filter
- padding support
- many optimizations and bugfixes
- FunCom ISS audio file demuxer and according ADPCM decoding


version 0.4.8:

- MPEG-2 video encoding (Michael)
- Id RoQ playback subsystem (Mike Melanson and Tim Ferguson)
- Wing Commander III Movie (.mve) file playback subsystem (Mike Melanson
  and Mario Brito)
- Xan DPCM audio decoder (Mario Brito)
- Interplay MVE playback subsystem (Mike Melanson)
- Duck DK3 and DK4 ADPCM audio decoders (Mike Melanson)


version 0.4.7:

- RealAudio 1.0 (14_4) and 2.0 (28_8) native decoders. Author unknown, code from mplayerhq
  (originally from public domain player for Amiga at http://www.honeypot.net/audio)
- current version now also compiles with older GCC (Fabrice)
- 4X multimedia playback system including 4xm file demuxer (Mike
  Melanson), and 4X video and audio codecs (Michael)
- Creative YUV (CYUV) decoder (Mike Melanson)
- FFV1 codec (our very simple lossless intra only codec, compresses much better
  than HuffYUV) (Michael)
- ASV1 (Asus), H.264, Intel indeo3 codecs have been added (various)
- tiny PNG encoder and decoder, tiny GIF decoder, PAM decoder (PPM with
  alpha support), JPEG YUV colorspace support. (Fabrice Bellard)
- ffplay has been replaced with a newer version which uses SDL (optionally)
  for multiplatform support (Fabrice)
- Sorenson Version 3 codec (SVQ3) support has been added (decoding only) - donated
  by anonymous
- AMR format has been added (Johannes Carlsson)
- 3GP support has been added (Johannes Carlsson)
- VP3 codec has been added (Mike Melanson)
- more MPEG-1/2 fixes
- better multiplatform support, MS Visual Studio fixes (various)
- AltiVec optimizations (Magnus Damn and others)
- SH4 processor support has been added (BERO)
- new public interfaces (avcodec_get_pix_fmt) (Roman Shaposhnick)
- VOB streaming support (Brian Foley)
- better MP3 autodetection (Andriy Rysin)
- qpel encoding (Michael)
- 4mv+b frames encoding finally fixed (Michael)
- chroma ME (Michael)
- 5 comparison functions for ME (Michael)
- B-frame encoding speedup (Michael)
- WMV2 codec (unfinished - Michael)
- user specified diamond size for EPZS (Michael)
- Playstation STR playback subsystem, still experimental (Mike and Michael)
- ASV2 codec (Michael)
- CLJR decoder (Alex)

.. And lots more new enhancements and fixes.


version 0.4.6:

- completely new integer only MPEG audio layer 1/2/3 decoder rewritten
  from scratch
- Recoded DCT and motion vector search with gcc (no longer depends on nasm)
- fix quantization bug in AC3 encoder
- added PCM codecs and format. Corrected WAV/AVI/ASF PCM issues
- added prototype ffplay program
- added GOB header parsing on H.263/H.263+ decoder (Juanjo)
- bug fix on MCBPC tables of H.263 (Juanjo)
- bug fix on DC coefficients of H.263 (Juanjo)
- added Advanced Prediction Mode on H.263/H.263+ decoder (Juanjo)
- now we can decode H.263 streams found in QuickTime files (Juanjo)
- now we can decode H.263 streams found in VIVO v1 files(Juanjo)
- preliminary RTP "friendly" mode for H.263/H.263+ coding. (Juanjo)
- added GOB header for H.263/H.263+ coding on RTP mode (Juanjo)
- now H.263 picture size is returned on the first decoded frame (Juanjo)
- added first regression tests
- added MPEG-2 TS demuxer
- new demux API for libav
- more accurate and faster IDCT (Michael)
- faster and entropy-controlled motion search (Michael)
- two pass video encoding (Michael)
- new video rate control (Michael)
- added MSMPEG4V1, MSMPEGV2 and WMV1 support (Michael)
- great performance improvement of video encoders and decoders (Michael)
- new and faster bit readers and vlc parsers (Michael)
- high quality encoding mode: tries all macroblock/VLC types (Michael)
- added DV video decoder
- preliminary RTP/RTSP support in ffserver and libavformat
- H.263+ AIC decoding/encoding support (Juanjo)
- VCD MPEG-PS mode (Juanjo)
- PSNR stuff (Juanjo)
- simple stats output (Juanjo)
- 16-bit and 15-bit RGB/BGR/GBR support (Bisqwit)


version 0.4.5:

- some header fixes (Zdenek Kabelac <kabi at informatics.muni.cz>)
- many MMX optimizations (Nick Kurshev <nickols_k at mail.ru>)
- added configure system (actually a small shell script)
- added MPEG audio layer 1/2/3 decoding using LGPL'ed mpglib by
  Michael Hipp (temporary solution - waiting for integer only
  decoder)
- fixed VIDIOCSYNC interrupt
- added Intel H.263 decoding support ('I263' AVI fourCC)
- added Real Video 1.0 decoding (needs further testing)
- simplified image formats again. Added PGM format (=grey
  pgm). Renamed old PGM to PGMYUV.
- fixed msmpeg4 slice issues (tell me if you still find problems)
- fixed OpenDivX bugs with newer versions (added VOL header decoding)
- added support for MPlayer interface
- added macroblock skip optimization
- added MJPEG decoder
- added mmx/mmxext IDCT from libmpeg2
- added pgmyuvpipe, ppm, and ppm_pipe formats (original patch by Celer
  <celer at shell.scrypt.net>)
- added pixel format conversion layer (e.g. for MJPEG or PPM)
- added deinterlacing option
- MPEG-1/2 fixes
- MPEG-4 vol header fixes (Jonathan Marsden <snmjbm at pacbell.net>)
- ARM optimizations (Lionel Ulmer <lionel.ulmer at free.fr>).
- Windows porting of file converter
- added MJPEG raw format (input/ouput)
- added JPEG image format support (input/output)


version 0.4.4:

- fixed some std header definitions (Bjorn Lindgren
  <bjorn.e.lindgren at telia.com>).
- added MPEG demuxer (MPEG-1 and 2 compatible).
- added ASF demuxer
- added prototype RM demuxer
- added AC3 decoding (done with libac3 by Aaron Holtzman)
- added decoding codec parameter guessing (.e.g. for MPEG, because the
  header does not include them)
- fixed header generation in MPEG-1, AVI and ASF muxer: wmplayer can now
  play them (only tested video)
- fixed H.263 white bug
- fixed phase rounding in img resample filter
- add MMX code for polyphase img resample filter
- added CPU autodetection
- added generic title/author/copyright/comment string handling (ASF and RM
  use them)
- added SWF demux to extract MP3 track (not usable yet because no MP3
  decoder)
- added fractional frame rate support
- codecs are no longer searched by read_header() (should fix ffserver
  segfault)


version 0.4.3:

- BGR24 patch (initial patch by Jeroen Vreeken <pe1rxq at amsat.org>)
- fixed raw yuv output
- added motion rounding support in MPEG-4
- fixed motion bug rounding in MSMPEG4
- added B-frame handling in video core
- added full MPEG-1 decoding support
- added partial (frame only) MPEG-2 support
- changed the FOURCC code for H.263 to "U263" to be able to see the
  +AVI/H.263 file with the UB Video H.263+ decoder. MPlayer works with
  this +codec ;) (JuanJo).
- Halfpel motion estimation after MB type selection (JuanJo)
- added pgm and .Y.U.V output format
- suppressed 'img:' protocol. Simply use: /tmp/test%d.[pgm|Y] as input or
  output.
- added pgmpipe I/O format (original patch from Martin Aumueller
  <lists at reserv.at>, but changed completely since we use a format
  instead of a protocol)


version 0.4.2:

- added H.263/MPEG-4/MSMPEG4 decoding support. MPEG-4 decoding support
  (for OpenDivX) is almost complete: 8x8 MVs and rounding are
  missing. MSMPEG4 support is complete.
- added prototype MPEG-1 decoder. Only I- and P-frames handled yet (it
  can decode ffmpeg MPEGs :-)).
- added libavcodec API documentation (see apiexample.c).
- fixed image polyphase bug (the bottom of some images could be
  greenish)
- added support for non clipped motion vectors (decoding only)
  and image sizes non-multiple of 16
- added support for AC prediction (decoding only)
- added file overwrite confirmation (can be disabled with -y)
- added custom size picture to H.263 using H.263+ (Juanjo)


version 0.4.1:

- added MSMPEG4 (aka DivX) compatible encoder. Changed default codec
  of AVI and ASF to DIV3.
- added -me option to set motion estimation method
  (default=log). suppressed redundant -hq option.
- added options -acodec and -vcodec to force a given codec (useful for
  AVI for example)
- fixed -an option
- improved dct_quantize speed
- factorized some motion estimation code


version 0.4.0:

- removing grab code from ffserver and moved it to ffmpeg. Added
  multistream support to ffmpeg.
- added timeshifting support for live feeds (option ?date=xxx in the
  URL)
- added high quality image resize code with polyphase filter (need
  mmx/see optimization). Enable multiple image size support in ffserver.
- added multi live feed support in ffserver
- suppressed master feature from ffserver (it should be done with an
  external program which opens the .ffm url and writes it to another
  ffserver)
- added preliminary support for video stream parsing (WAV and AVI half
  done). Added proper support for audio/video file conversion in
  ffmpeg.
- added preliminary support for video file sending from ffserver
- redesigning I/O subsystem: now using URL based input and output
  (see avio.h)
- added WAV format support
- added "tty user interface" to ffmpeg to stop grabbing gracefully
- added MMX/SSE optimizations to SAD (Sums of Absolutes Differences)
  (Juan J. Sierralta P. a.k.a. "Juanjo" <juanjo at atmlab.utfsm.cl>)
- added MMX DCT from mpeg2_movie 1.5 (Juanjo)
- added new motion estimation algorithms, log and phods (Juanjo)
- changed directories: libav for format handling, libavcodec for
  codecs


version 0.3.4:

- added stereo in MPEG audio encoder


version 0.3.3:

- added 'high quality' mode which use motion vectors. It can be used in
  real time at low resolution.
- fixed rounding problems which caused quality problems at high
  bitrates and large GOP size


version 0.3.2: small fixes

- ASF fixes
- put_seek bug fix


version 0.3.1: added avi/divx support

- added AVI support
- added MPEG-4 codec compatible with OpenDivX. It is based on the H.263 codec
- added sound for flash format (not tested)


version 0.3: initial public release<|MERGE_RESOLUTION|>--- conflicted
+++ resolved
@@ -87,16 +87,12 @@
 - sndio support for playback and record
 - Linux framebuffer input device added
 - Chronomaster DFA decoder
-<<<<<<< HEAD
 - DPX image encoder
 - MicroDVD subtitle file muxer and demuxer
 - Playstation Portable PMP format demuxer
 - fieldorder video filter added
-=======
-- Mobotix MxPEG decoder
 - AAC encoding via libvo-aacenc
 - AMR-WB encoding via libvo-amrwbenc
->>>>>>> db46be01
 
 
 version 0.6:
